/*
 Copyright 2011 Twitter, Inc.
 
 Licensed under the Apache License, Version 2.0 (the "License");
 you may not use this work except in compliance with the License.
 You may obtain a copy of the License in the LICENSE file, or at:
 
 http://www.apache.org/licenses/LICENSE-2.0
 
 Unless required by applicable law or agreed to in writing, software
 distributed under the License is distributed on an "AS IS" BASIS,
 WITHOUT WARRANTIES OR CONDITIONS OF ANY KIND, either express or implied.
 See the License for the specific language governing permissions and
 limitations under the License.
 */

#import <Cocoa/Cocoa.h>
#import "TUIKit.h"

/**
 TUINSView is the bridge that hosts a TUIView-based interface heirarchy. You may add it as the contentView of your window if you want to build a pure TwUI-based UI, or you can use it for a small part.
 */
@interface TUINSView : NSView <NSTextInputClient>
{
	TUIView *rootView;
	TUIView *_hoverView;

	__unsafe_unretained TUIView *_trackingView; // dragging view, weak
	__unsafe_unretained TUIView *_hyperFocusView; // weak

	TUIView *_hyperFadeView;
	void(^_hyperCompletion)(BOOL);
	
	NSTrackingArea *_trackingArea;
	
<<<<<<< HEAD
	TUITextRenderer *_tempTextRendererForTextInputClient;
=======
	__unsafe_unretained TUITextRenderer *_tempTextRendererForTextInputClient; // weak, set temporarily while NSTextInputClient dicks around
>>>>>>> 03c9552d
	
	BOOL deliveringEvent;
	BOOL inLiveResize;
	
	BOOL opaque;
}

/**
 Set this as the root TUIView-based view.
 */
@property (nonatomic, strong) TUIView *rootView;

- (TUIView *)viewForLocationInWindow:(NSPoint)locationInWindow;
- (TUIView *)viewForEvent:(NSEvent *)event; // ignores views with 'userInteractionEnabled=NO'

- (void)setEverythingNeedsDisplay;
- (void)invalidateHoverForView:(TUIView *)v;

- (NSMenu *)menuWithPatchedItems:(NSMenu *)menu; // don't use this

- (BOOL)isTrackingSubviewOfView:(TUIView *)v;
- (BOOL)isHoveringSubviewOfView:(TUIView *)v; // v or subview of v
- (BOOL)isHoveringView:(TUIView *)v; // only v

- (void)ab_setIsOpaque:(BOOL)o __attribute__((deprecated)); // don't use this

- (void)tui_setOpaque:(BOOL)o;

- (BOOL)isWindowKey;

@end

#import "TUINSView+Hyperfocus.h"<|MERGE_RESOLUTION|>--- conflicted
+++ resolved
@@ -33,11 +33,7 @@
 	
 	NSTrackingArea *_trackingArea;
 	
-<<<<<<< HEAD
-	TUITextRenderer *_tempTextRendererForTextInputClient;
-=======
 	__unsafe_unretained TUITextRenderer *_tempTextRendererForTextInputClient; // weak, set temporarily while NSTextInputClient dicks around
->>>>>>> 03c9552d
 	
 	BOOL deliveringEvent;
 	BOOL inLiveResize;

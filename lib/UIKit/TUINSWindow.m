--- conflicted
+++ resolved
@@ -167,16 +167,6 @@
 	return self;
 }
 
-<<<<<<< HEAD
-- (void)dealloc
-{
-    [nsView release];
-	[altUINSViews release];
-	[super dealloc];
-}
-=======
->>>>>>> 03c9552d
-
 - (void)drawBackground:(CGRect)rect
 {
 	// overridden by subclasses

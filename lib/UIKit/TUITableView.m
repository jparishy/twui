/*
 Copyright 2011 Twitter, Inc.
 
 Licensed under the Apache License, Version 2.0 (the "License");
 you may not use this work except in compliance with the License.
 You may obtain a copy of the License in the LICENSE file, or at:
 
 http://www.apache.org/licenses/LICENSE-2.0
 
 Unless required by applicable law or agreed to in writing, software
 distributed under the License is distributed on an "AS IS" BASIS,
 WITHOUT WARRANTIES OR CONDITIONS OF ANY KIND, either express or implied.
 See the License for the specific language governing permissions and
 limitations under the License.
 */

#import "TUITableView.h"
#import "TUITableView+Cell.h"
#import "TUINSView.h"

// header views need to be above the cells at all times
#define HEADER_Z_POSITION 1000 

typedef struct {
	CGFloat offset; // from beginning of section
	CGFloat height;
} TUITableViewRowInfo;

@interface TUITableViewSection : NSObject
{
	TUITableView         *_tableView;   // weak
	TUIView              *_headerView;  // Not reusable (similar to UITableView)
	NSInteger             sectionIndex;
	NSUInteger            numberOfRows;
	CGFloat               sectionHeight;
	CGFloat               sectionOffset;
	TUITableViewRowInfo  *rowInfo;
}

@property (readonly) TUIView           *headerView;
@property (nonatomic, assign) CGFloat   sectionOffset;
@property (readonly) NSInteger          sectionIndex;

@end

@implementation TUITableViewSection

@synthesize sectionOffset;
@synthesize sectionIndex;

- (id)initWithNumberOfRows:(NSUInteger)n sectionIndex:(NSInteger)s tableView:(TUITableView *)t
{
	if((self = [super init])){
		_tableView = t;
		sectionIndex = s;
		numberOfRows = n;
		rowInfo = calloc(n, sizeof(TUITableViewRowInfo));
	}
	return self;
}

- (void)dealloc
{
	if(rowInfo) free(rowInfo);
	[_headerView release];
	[super dealloc];
}

- (NSUInteger)numberOfRows
{
	return numberOfRows;
}

- (void)_setupRowHeights
{
	sectionHeight = 0.0;
	
	TUIView *header;
	if((header = self.headerView) != nil) {
		sectionHeight += roundf(header.frame.size.height);
	}
  
	for(int i = 0; i < numberOfRows; ++i) {
		CGFloat h = roundf([_tableView.delegate tableView:_tableView heightForRowAtIndexPath:[TUIFastIndexPath indexPathForRow:i inSection:sectionIndex]]);
		rowInfo[i].offset = sectionHeight;
		rowInfo[i].height = h;
		sectionHeight += h;
	}
	
}

- (CGFloat)rowHeight:(NSInteger)i
{
	if(i >= 0 && i < numberOfRows) {
		return rowInfo[i].height;
	}
	return 0.0;
}

- (CGFloat)sectionRowOffset:(NSInteger)i
{
	if(i >= 0 && i < numberOfRows){
		return rowInfo[i].offset;
	}
	return 0.0;
}

- (CGFloat)tableRowOffset:(NSInteger)i
{
	return sectionOffset + [self sectionRowOffset:i];
}

- (CGFloat)sectionHeight
{
	return sectionHeight;
}

- (CGFloat)headerHeight
{
	return (self.headerView != nil) ? self.headerView.frame.size.height : 0;
}

/**
 * @brief Obtain the section header view.
 * 
 * The section header view is created lazily via the data source when this
 * method is first called.
 * 
 * @return section header view
 */
- (TUIView *)headerView
{
	if(_headerView == nil) {
		if(_tableView.dataSource != nil && [_tableView.dataSource respondsToSelector:@selector(tableView:headerViewForSection:)]){
			_headerView = [[_tableView.dataSource tableView:_tableView headerViewForSection:sectionIndex] retain];
			_headerView.autoresizingMask = TUIViewAutoresizingFlexibleWidth;
			_headerView.layer.zPosition = HEADER_Z_POSITION;
		}
	}
	return _headerView;
}

@end

@interface TUITableView (Private)
- (void)_updateDerepeaterViews;
@end

@implementation TUITableView

@synthesize pullDownView=_pullDownView;
@synthesize headerView=_headerView;

- (id)initWithFrame:(CGRect)frame style:(TUITableViewStyle)style
{
	if((self = [super initWithFrame:frame])) {
		_style = style;
		_reusableTableCells = [[NSMutableDictionary alloc] init];
		_visibleSectionHeaders = [[NSMutableIndexSet alloc] init];
		_visibleItems = [[NSMutableDictionary alloc] init];
		_tableFlags.animateSelectionChanges = 1;
	}
	return self;
}

- (id)initWithFrame:(CGRect)frame
{
	return [self initWithFrame:frame style:TUITableViewStylePlain];
}

- (void)dealloc
{
	[_sectionInfo release];
	[_visibleSectionHeaders release];
	[_visibleItems release];
	[_reusableTableCells release];
	[_selectedIndexPath release];
	[_indexPathShouldBeFirstResponder release];
	[_keepVisibleIndexPathForReload release];
	[_pullDownView release];
	[_dragToReorderCell release];
	[_currentDragToReorderIndexPath release];
	[_previousDragToReorderIndexPath release];
	[_headerView release];
	[super dealloc];
}

- (id<TUITableViewDelegate>)delegate
{
	return (id<TUITableViewDelegate>)[super delegate];
}

- (void)setDelegate:(id<TUITableViewDelegate>)d
{
	_tableFlags.delegateTableViewWillDisplayCellForRowAtIndexPath = [d respondsToSelector:@selector(tableView:willDisplayCell:forRowAtIndexPath:)];
	[super setDelegate:d]; // must call super
}

- (id<TUITableViewDataSource>)dataSource
{
	return _dataSource;
}

- (void)setDataSource:(id<TUITableViewDataSource>)d
{
	_dataSource = d;
	_tableFlags.dataSourceNumberOfSectionsInTableView = [_dataSource respondsToSelector:@selector(numberOfSectionsInTableView:)];
}

- (BOOL)animateSelectionChanges
{
	return _tableFlags.animateSelectionChanges;
}

- (void)setAnimateSelectionChanges:(BOOL)a
{
	_tableFlags.animateSelectionChanges = a;
}

- (NSInteger)numberOfSections
{
	return [_sectionInfo count];
}

- (NSInteger)numberOfRowsInSection:(NSInteger)section
{
	return [[_sectionInfo objectAtIndex:section] numberOfRows];
}

- (CGRect)rectForHeaderOfSection:(NSInteger)section {
	if(section >= 0 && section < [_sectionInfo count]){
		TUITableViewSection *s = [_sectionInfo objectAtIndex:section];
		CGFloat offset = [s sectionOffset];
		CGFloat height = [s headerHeight];
		CGFloat y = _contentHeight - offset - height;
		return CGRectMake(0, y, self.bounds.size.width, height);
	}
	return CGRectZero;
}

- (CGRect)rectForSection:(NSInteger)section
{
	if(section >= 0 && section < [_sectionInfo count]){
		TUITableViewSection *s = [_sectionInfo objectAtIndex:section];
		CGFloat offset = [s sectionOffset];
		CGFloat height = [s sectionHeight];
		CGFloat y = _contentHeight - offset - height;
		return CGRectMake(0, y, self.bounds.size.width, height);
	}
	return CGRectZero;
}

- (CGRect)rectForRowAtIndexPath:(TUIFastIndexPath *)indexPath
{
	NSInteger section = indexPath.section;
	NSInteger row = indexPath.row;
	if(section >= 0 && section < [_sectionInfo count]) {
		TUITableViewSection *s = [_sectionInfo objectAtIndex:section];
		CGFloat offset = [s tableRowOffset:row];
		CGFloat height = [s rowHeight:row];
		CGFloat y = _contentHeight - offset - height;
		return CGRectMake(0, y, self.bounds.size.width, height);
	}
	return CGRectZero;
}

- (NSArray *)_freshSectionInfo
{
	NSInteger numberOfSections = 1;
	
	if(_tableFlags.dataSourceNumberOfSectionsInTableView){
		numberOfSections = [_dataSource numberOfSectionsInTableView:self];
	}
	
	NSMutableArray *sections = [NSMutableArray arrayWithCapacity:numberOfSections];
	
	int s;
	CGFloat offset = [_headerView bounds].size.height - self.contentInset.top;
	for(s = 0; s < numberOfSections; ++s) {
		TUITableViewSection *section = [[TUITableViewSection alloc] initWithNumberOfRows:[_dataSource tableView:self numberOfRowsInSection:s] sectionIndex:s tableView:self];
		[section _setupRowHeights];
		section.sectionOffset = offset;
		offset += [section sectionHeight];
		[sections addObject:section];
		[section release];
	}
	
	_contentHeight = offset - self.contentInset.bottom;
	
	return sections;
}

- (void)_enqueueReusableCell:(TUITableViewCell *)cell
{
	NSString *identifier = cell.reuseIdentifier;
	
	if(!identifier)
		return;
	
	NSMutableArray *array = [_reusableTableCells objectForKey:identifier];
	if(!array) {
		array = [[NSMutableArray alloc] init];
		[_reusableTableCells setObject:array forKey:identifier];
		[array release];
	}
	[array addObject:cell];
}

- (TUITableViewCell *)dequeueReusableCellWithIdentifier:(NSString *)identifier
{
	if(!identifier)
		return nil;
	
	NSMutableArray *array = [_reusableTableCells objectForKey:identifier];
	if(array) {
		TUITableViewCell *c = [array lastObject];
		if(c) {
			[c retain];
			[array removeLastObject];
			[c prepareForReuse];
			return [c autorelease];
		}
	}
	return nil;
}

/**
 * @brief Obtain the header view for the specified section
 * 
 * If the section has no header, nil is returned.
 * 
 * @param section the section
 * @return section header
 */
- (TUIView *)headerViewForSection:(NSInteger)section {
  if(section >= 0 && section < [_sectionInfo count]){
    return [(TUITableViewSection *)[_sectionInfo objectAtIndex:section] headerView];
  }else{
    return nil;
  }
}

- (TUITableViewCell *)cellForRowAtIndexPath:(TUIFastIndexPath *)indexPath // returns nil if cell is not visible or index path is out of range
{
	return [_visibleItems objectForKey:indexPath];
}

- (NSArray *)visibleCells
{
	return [_visibleItems allValues];
}

static NSInteger SortCells(TUITableViewCell *a, TUITableViewCell *b, void *ctx)
{
	if(a.frame.origin.y > b.frame.origin.y)
		return NSOrderedAscending;
	return NSOrderedDescending;
}

- (NSArray *)sortedVisibleCells
{
	NSArray *v = [self visibleCells];
	return [v sortedArrayUsingComparator:(NSComparator)^NSComparisonResult(TUITableViewCell *a, TUITableViewCell *b) {
		if(a.frame.origin.y > b.frame.origin.y)
			return NSOrderedAscending;
		return NSOrderedDescending;
	}];
}

#define INDEX_PATHS_FOR_VISIBLE_ROWS [_visibleItems allKeys]

- (NSArray *)indexPathsForVisibleRows
{
	return INDEX_PATHS_FOR_VISIBLE_ROWS;
}

- (TUIFastIndexPath *)indexPathForCell:(TUITableViewCell *)c
{
	for(TUIFastIndexPath *i in _visibleItems) {
		TUITableViewCell *cell = [_visibleItems objectForKey:i];
		if(cell == c)
			return i;
	}
	return nil;
}

/**
 * @brief Obtain the indexes of sections which intersect @p rect.
 * 
 * @param rect the rect
 * @return intersecting sections
 */
- (NSIndexSet *)indexesOfSectionsInRect:(CGRect)rect
{
	NSMutableIndexSet *indexes = [[NSMutableIndexSet alloc] init];
	
	for(int i = 0; i < [_sectionInfo count]; i++) {
		if(CGRectIntersectsRect([self rectForSection:i], rect)){
			[indexes addIndex:i];
		}
	}
	
	return [indexes autorelease];
}

/**
 * @brief Obtain the indexes of sections whose header views intersect @p rect.
 * 
 * @param rect the rect
 * @return intersecting sections
 */
- (NSIndexSet *)indexesOfSectionHeadersInRect:(CGRect)rect
{
	NSMutableIndexSet *indexes = [[NSMutableIndexSet alloc] init];
	
	for(int i = 0; i < [_sectionInfo count]; i++) {
		if(CGRectIntersectsRect([self rectForHeaderOfSection:i], rect)){
			[indexes addIndex:i];
		}
	}
	
	return [indexes autorelease];
}

- (NSArray *)indexPathsForRowsInRect:(CGRect)rect
{
	NSMutableArray *indexPaths = [NSMutableArray arrayWithCapacity:50];
	NSInteger sectionIndex = 0;
	for(TUITableViewSection *section in _sectionInfo) {
		NSInteger numberOfRows = [section numberOfRows];
		for(NSInteger row = 0; row < numberOfRows; ++row) {
			TUIFastIndexPath *indexPath = [TUIFastIndexPath indexPathForRow:row inSection:sectionIndex];
			CGRect cellRect = [self rectForRowAtIndexPath:indexPath];
			if(CGRectIntersectsRect(cellRect, rect)) {
				[indexPaths addObject:indexPath];
			} else {
				// not visible
			}
		}
		++sectionIndex;
	}
	return indexPaths;
}

/**
 * @brief Obtain the index path of the row at the specified point
 * 
 * If the point is not valid or no row exists at that point, nil is
 * returned.
 * 
 * @param point location in the table view
 * @return index path of the row at @p point
 */
- (TUIFastIndexPath *)indexPathForRowAtPoint:(CGPoint)point {
  
	NSInteger sectionIndex = 0;
  for(TUITableViewSection *section in _sectionInfo){
    for(NSInteger row = 0; row < [section numberOfRows]; row++){
      TUIFastIndexPath *indexPath = [TUIFastIndexPath indexPathForRow:row inSection:sectionIndex];
      CGRect cellRect = [self rectForRowAtIndexPath:indexPath];
      if(CGRectContainsPoint(cellRect, point)){
        return indexPath;
      }
    }
		++sectionIndex;
  }
	
	return nil;
}

/**
 * @brief Obtain the index of a section whose header is at the specified point
 * 
 * If the point is not valid or no header exists at that point, a negative value
 * is returned.
 * 
 * @param point location in the table view
 * @return index of the section whose header is at @p point
 */
- (NSInteger)indexOfSectionWithHeaderAtPoint:(CGPoint)point {
  
	NSInteger sectionIndex = 0;
  for(TUITableViewSection *section in _sectionInfo){
    TUIView *headerView;
    if((headerView = section.headerView) != nil){
      CGFloat offset = [section sectionOffset];
      CGFloat height = [section headerHeight];
      CGFloat y = _contentHeight - offset - height;
      CGRect frame = CGRectMake(0, y, self.bounds.size.width, height);
      if(CGRectContainsPoint(frame, point)){
        return sectionIndex;
      }
    }
    sectionIndex++;
  }
	
	return -1;
}

/**
 * @brief Enumerate index paths
 * @see #enumerateIndexPathsFromIndexPath:toIndexPath:withOptions:usingBlock:
 */
- (void)enumerateIndexPathsUsingBlock:(void (^)(TUIFastIndexPath *indexPath, BOOL *stop))block {
  [self enumerateIndexPathsFromIndexPath:nil toIndexPath:nil withOptions:0 usingBlock:block];
}

/**
 * @brief Enumerate index paths
 * @see #enumerateIndexPathsFromIndexPath:toIndexPath:withOptions:usingBlock:
 */
- (void)enumerateIndexPathsWithOptions:(NSEnumerationOptions)options usingBlock:(void (^)(TUIFastIndexPath *indexPath, BOOL *stop))block {
  [self enumerateIndexPathsFromIndexPath:nil toIndexPath:nil withOptions:options usingBlock:block];
}

/**
 * @brief Enumerate index paths
 * 
 * The provided block is repeatedly invoked with each valid index path between
 * the specified bounds.  Both bounding index paths are inclusive.
 * 
 * @param fromIndexPath the index path to begin enumerating at or nil to begin at the first index path
 * @param toIndexPath the index path to stop enumerating at or nil to stop at the last index path
 * @param options enumeration options (not currently supported; pass 0)
 * @param block the block to enumerate with
 */
- (void)enumerateIndexPathsFromIndexPath:(TUIFastIndexPath *)fromIndexPath toIndexPath:(TUIFastIndexPath *)toIndexPath withOptions:(NSEnumerationOptions)options usingBlock:(void (^)(TUIFastIndexPath *indexPath, BOOL *stop))block {
  NSInteger sectionLowerBound = (fromIndexPath != nil) ? fromIndexPath.section : 0;
  NSInteger sectionUpperBound = (toIndexPath != nil) ? toIndexPath.section : [self numberOfSections] - 1;
  NSInteger rowLowerBound = (fromIndexPath != nil) ? fromIndexPath.row : 0;
  NSInteger rowUpperBound = (toIndexPath != nil) ? toIndexPath.row : -1;
  
  NSInteger irow = rowLowerBound; // start at the lower bound row for the first iteration...
  for(NSInteger i = sectionLowerBound; i < [self numberOfSections] && i <= sectionUpperBound /* inclusive */; i++){
    NSInteger rowCount = [self numberOfRowsInSection:i];
    for(NSInteger j = irow; j < rowCount && j <= ((rowUpperBound < 0 || i < sectionUpperBound) ? rowCount - 1 : rowUpperBound) /* inclusive */; j++){
      BOOL stop = FALSE;
      block([TUIFastIndexPath indexPathForRow:j inSection:i], &stop);
      if(stop) return;
    }
    irow = 0; // ...then use zero for subsequent iterations
  }
  
}

- (TUIFastIndexPath *)_topVisibleIndexPath
{
	TUIFastIndexPath *topVisibleIndex = nil;
	NSArray *v = [INDEX_PATHS_FOR_VISIBLE_ROWS sortedArrayUsingSelector:@selector(compare:)];
	if([v count])
		topVisibleIndex = [v objectAtIndex:0];
	return topVisibleIndex;
}

- (void)setFrame:(CGRect)f
{
	_tableFlags.forceSaveScrollPosition = 1;
	[super setFrame:f];
}

- (void)setContentOffset:(CGPoint)p
{
	_tableFlags.didFirstLayout = 1; // prevent the auto-scroll-to-top during the first layout
	[super setContentOffset:p];
	
	// if we're currently dragging we need to update the drag operation since the content under
	// the mouse has moved; we just call update again with the last mouse location
  if([self __isDraggingCell]){
    [self __updateDraggingCell:_dragToReorderCell offset:_currentDragToReorderMouseOffset location:_currentDragToReorderLocation];
  }
  
}

- (void)setPullDownView:(TUIView *)p
{
	[_pullDownView removeFromSuperview];
	
	[p retain];
	[_pullDownView release];
	_pullDownView = p;
	
	[self addSubview:_pullDownView];
	_pullDownView.hidden = YES;
}

- (void)setHeaderView:(TUIView *)h
{
	[_headerView removeFromSuperview];
	
	[h retain];
	[_headerView release];
	_headerView = h;
	
	[self addSubview:_headerView];
	_headerView.hidden = YES;
}

- (BOOL)_preLayoutCells
{
	CGRect bounds = self.bounds;

	if(!_sectionInfo || !CGSizeEqualToSize(bounds.size, _lastSize)) {
		// save scroll position
		CGFloat previousOffset = 0.0f;
		TUIFastIndexPath *savedIndexPath = nil;
		CGFloat relativeOffset = 0.0;
		if(_tableFlags.maintainContentOffsetAfterReload) {
			previousOffset = self.contentSize.height + self.contentOffset.y;
		} else {
			if(_tableFlags.forceSaveScrollPosition || [self.nsView inLiveResize]) {
				_tableFlags.forceSaveScrollPosition = 0;
				NSArray *a = [INDEX_PATHS_FOR_VISIBLE_ROWS sortedArrayUsingSelector:@selector(compare:)];
				if([a count]) {
					savedIndexPath = [[a objectAtIndex:0] retain];
					CGRect v = [self visibleRect];
					CGRect r = [self rectForRowAtIndexPath:savedIndexPath];
					relativeOffset = ((v.origin.y + v.size.height) - (r.origin.y + r.size.height));
					relativeOffset += (_lastSize.height - bounds.size.height);
				}
			} else if(_keepVisibleIndexPathForReload) {
				savedIndexPath = [_keepVisibleIndexPathForReload retain];
				relativeOffset = _relativeOffsetForReload;
				[_keepVisibleIndexPathForReload release];
				_keepVisibleIndexPathForReload = nil;
			}
		}
		
		
		[_sectionInfo release];
		_sectionInfo = [[self _freshSectionInfo] retain]; // calculates new contentHeight here
		self.contentSize = CGSizeMake(self.bounds.size.width, _contentHeight);
		
		_lastSize = bounds.size;
		
		if(!_tableFlags.didFirstLayout) {
			_tableFlags.didFirstLayout = 1;
			[self scrollToTopAnimated:NO];
		}
		
		// restore scroll position
		if(_tableFlags.maintainContentOffsetAfterReload) {
			CGFloat newOffset = previousOffset - self.contentSize.height;
			self.contentOffset = CGPointMake(self.contentOffset.x, newOffset);
		} else {
			if(savedIndexPath) {
				CGRect v = [self visibleRect];
				CGRect r = [self rectForRowAtIndexPath:savedIndexPath];
				r.origin.y -= (v.size.height - r.size.height);
				r.size.height += (v.size.height - r.size.height);
				
				r.origin.y += relativeOffset;
				
				[self scrollRectToVisible:r animated:NO];
				[savedIndexPath release];
			}
		}
		
		return YES; // needs visible cells to be redisplayed
	}
	
	return NO; // just need to do the recycling
}

/**
 * @brief Layout header views for sections which have one.
 */
- (void)_layoutSectionHeaders:(BOOL)visibleHeadersNeedRelayout
{
	CGRect visible = [self visibleRect];
	NSIndexSet *oldIndexes = _visibleSectionHeaders;
	NSIndexSet *newIndexes = [self indexesOfSectionsInRect:visible];
	
	NSMutableIndexSet *toRemove = [[oldIndexes mutableCopy] autorelease];
	[toRemove removeIndexes:newIndexes];
	NSMutableIndexSet *toAdd = [[newIndexes mutableCopy] autorelease];
	[toAdd removeIndexes:oldIndexes];
	
	// update the placement of all visible headers
	__block TUIView *pinnedHeader = nil;
	[newIndexes enumerateIndexesUsingBlock:^(NSUInteger index, BOOL *stop) {
		if(index < [_sectionInfo count]) {
			TUITableViewSection *section = [_sectionInfo objectAtIndex:index];
			if(section.headerView != nil) {
				CGRect headerFrame = [self rectForHeaderOfSection:index];

				// check if this header needs to be pinned
				if(CGRectGetMaxY(headerFrame) > CGRectGetMaxY(visible)) {
					headerFrame.origin.y = CGRectGetMaxY(visible) - headerFrame.size.height;
					pinnedHeader = section.headerView;
				}
				else if((pinnedHeader != nil) && (CGRectGetMaxY(headerFrame) > pinnedHeader.frame.origin.y)) {
					// this header is intersecting with the pinned header, so we push the pinned header upwards.
					CGRect pinnedHeaderFrame = pinnedHeader.frame;
					pinnedHeaderFrame.origin.y = CGRectGetMaxY(headerFrame);
					pinnedHeader.frame = pinnedHeaderFrame;
				}
				
				section.headerView.frame = headerFrame;
				[section.headerView setNeedsLayout];
				
				if (section.headerView.superview == nil)
					[self addSubview:section.headerView];
			}
		}
		[_visibleSectionHeaders addIndex:index];
	}];
	
	// remove offscreen headers
	[toRemove enumerateIndexesUsingBlock:^(NSUInteger index, BOOL *stop) {
		if(index < [_sectionInfo count]) {
			TUITableViewSection *section = [_sectionInfo objectAtIndex:index];
			if(section.headerView != nil) {
				[section.headerView removeFromSuperview];
			}
		}
		[_visibleSectionHeaders removeIndex:index];
	}];
}

- (void)_layoutCells:(BOOL)visibleCellsNeedRelayout
{
  
	if(visibleCellsNeedRelayout) {
		// update remaining visible cells if needed
		for(TUIFastIndexPath *i in _visibleItems) {
			TUITableViewCell *cell = [_visibleItems objectForKey:i];
			cell.frame = [self rectForRowAtIndexPath:i];
			[cell setNeedsLayout];
		}
	}
	
	CGRect visible = [self visibleRect];
	
	// Example:
	// old:            0 1 2 3 4 5 6 7
	// new:                2 3 4 5 6 7 8 9
	// to remove:      0 1
	// to add:                         8 9
	
	NSArray *oldVisibleIndexPaths = INDEX_PATHS_FOR_VISIBLE_ROWS;
	NSArray *newVisibleIndexPaths = [self indexPathsForRowsInRect:visible];
	
	NSMutableArray *indexPathsToRemove = [[oldVisibleIndexPaths mutableCopy] autorelease];
	[indexPathsToRemove removeObjectsInArray:newVisibleIndexPaths];
	
	NSMutableArray *indexPathsToAdd = [[newVisibleIndexPaths mutableCopy] autorelease];
	[indexPathsToAdd removeObjectsInArray:oldVisibleIndexPaths];
	
	// remove offscreen cells
	for(TUIFastIndexPath *i in indexPathsToRemove) {
		TUITableViewCell *cell = [self cellForRowAtIndexPath:i];
		// don't reuse the dragged cell
		if(_dragToReorderCell == nil || ![cell isEqual:_dragToReorderCell]){
      [self _enqueueReusableCell:cell];
      [cell removeFromSuperview];
      [_visibleItems removeObjectForKey:i];
    }
	}
	
	// add new cells
	for(TUIFastIndexPath *i in indexPathsToAdd) {
		if([_visibleItems objectForKey:i]) {
			NSLog(@"!!! Warning: already have a cell in place for index path %@\n\n\n", i);
		} else {
			TUITableViewCell *cell = [_dataSource tableView:self cellForRowAtIndexPath:i];
			[self.nsView invalidateHoverForView:cell];
			cell.frame = [self rectForRowAtIndexPath:i];
			[cell setNeedsLayout];
			[cell prepareForDisplay];
			if([i isEqual:_selectedIndexPath]) {
				[cell setSelected:YES animated:NO];
			} else {
				[cell setSelected:NO animated:NO];
			}
<<<<<<< HEAD
			
=======
			if(_tableFlags.delegateTableViewWillDisplayCellForRowAtIndexPath) {
				[_delegate tableView:self willDisplayCell:cell forRowAtIndexPath:i];
			}
>>>>>>> e99ab844
			[self addSubview:cell];
			
			if([_indexPathShouldBeFirstResponder isEqual:i]) {
			  // only make cells first responder if they accept it
			  if([cell acceptsFirstResponder]){
			    [self.nsWindow makeFirstResponderIfNotAlreadyInResponderChain:cell withFutureRequestToken:_futureMakeFirstResponderToken];
			  }
				[_indexPathShouldBeFirstResponder release];
				_indexPathShouldBeFirstResponder = nil;
			}
			
			[_visibleItems setObject:cell forKey:i];
		}
	}
	
  // if we have a dragged cell, make sure it's on top of the newly added cells
  if([indexPathsToAdd count] > 0 && _dragToReorderCell != nil){
    [[_dragToReorderCell superview] bringSubviewToFront:_dragToReorderCell];
  }
  
	if(_headerView) {
		CGSize s = self.contentSize;
		CGRect headerViewRect = CGRectMake(0, s.height - _headerView.frame.size.height, visible.size.width, _headerView.frame.size.height);
		if(CGRectIntersectsRect(headerViewRect, visible)) {
			_headerView.frame = headerViewRect;
			
			if(_headerView.hidden) {
				// show
				_headerView.hidden = NO;
			}
		} else {
			if(!_headerView.hidden) {
				_headerView.hidden = YES;
			}
		}
	}
	
	if(_pullDownView) {
		CGSize s = self.contentSize;
		CGRect pullDownRect = CGRectMake(0, s.height, visible.size.width, _pullDownView.frame.size.height);
		if([self pullDownViewIsVisible]) {
			if(_pullDownView.hidden) {
				// show
				_pullDownView.frame = pullDownRect;
				_pullDownView.hidden = NO;
			}
		} else {
			if(!_pullDownView.hidden) {
				_pullDownView.hidden = YES;
			}
		}
	}
}

- (BOOL)pullDownViewIsVisible
{
	if(_pullDownView) {
		CGSize s = self.contentSize;
		CGRect visible = [self visibleRect];
		CGRect pullDownRect = CGRectMake(0, s.height, visible.size.width, _pullDownView.frame.size.height);
		return CGRectIntersectsRect(pullDownRect, visible);
	}
	return NO;
}

- (void)reloadDataMaintainingVisibleIndexPath:(TUIFastIndexPath *)indexPath relativeOffset:(CGFloat)relativeOffset
{
	[_keepVisibleIndexPathForReload release];
	_keepVisibleIndexPathForReload = [indexPath retain];
	_relativeOffsetForReload = relativeOffset;
	[self reloadData];
}

- (void)reloadData
{
  
  // notify our delegate we're about to reload the table
  if(self.delegate != nil && [self.delegate respondsToSelector:@selector(tableViewWillReloadData:)]){
    [self.delegate tableViewWillReloadData:self];
  }
  
	// need to recycle all visible cells, have them be regenerated on layoutSubviews
	// because the same cells might have different content
	for(TUIFastIndexPath *i in _visibleItems) {
		TUITableViewCell *cell = [_visibleItems objectForKey:i];
		[self _enqueueReusableCell:cell];
		[cell removeFromSuperview];
	}
	
	// if we have a dragged cell, clear it
	[_dragToReorderCell release];
	_dragToReorderCell = nil;
	
	// clear visible cells
	[_visibleItems removeAllObjects];
	
	// remove any visible headers, they should be re-added when the table is laid out
	for(TUITableViewSection *section in _sectionInfo){
	  TUIView *headerView;
	  if((headerView = [section headerView]) != nil){
	    [headerView removeFromSuperview];
	  }
	}
	
	// clear visible section headers
	[_visibleSectionHeaders removeAllIndexes];
	
	[_sectionInfo release];
	_sectionInfo = nil; // will be regenerated on next layout
	
	[self layoutSubviews];
	
  // notify our delegate the table view has been reloaded
  if(self.delegate != nil && [self.delegate respondsToSelector:@selector(tableViewDidReloadData:)]){
    [self.delegate tableViewDidReloadData:self];
  }
  
}

- (void)layoutSubviews
{
	if(!_tableFlags.layoutSubviewsReentrancyGuard) {
		_tableFlags.layoutSubviewsReentrancyGuard = 1;
		
		[TUIView setAnimationsEnabled:NO block:^{
			[CATransaction begin];
			[CATransaction setDisableActions:YES];
			
			BOOL visibleCellsNeedRelayout = [self _preLayoutCells];
			[super layoutSubviews]; // this will munge with the contentOffset
			[self _layoutSectionHeaders:visibleCellsNeedRelayout];
			[self _layoutCells:visibleCellsNeedRelayout];
			
			if(_tableFlags.derepeaterEnabled)
				[self _updateDerepeaterViews];
			
			[CATransaction commit];
		}];
		
		_tableFlags.layoutSubviewsReentrancyGuard = 0;
	} else {
//		NSLog(@"trying to nest...");
	}
}

- (void)scrollToRowAtIndexPath:(TUIFastIndexPath *)indexPath atScrollPosition:(TUITableViewScrollPosition)scrollPosition animated:(BOOL)animated
{
	CGRect v = [self visibleRect];
	CGRect r = [self rectForRowAtIndexPath:indexPath];
	switch(scrollPosition) {
		case TUITableViewScrollPositionNone:
			// do nothing
			break;
		case TUITableViewScrollPositionTop:
			r.origin.y -= (v.size.height - r.size.height);
			r.size.height += (v.size.height - r.size.height);
			[self scrollRectToVisible:r animated:animated];
			break;
		case TUITableViewScrollPositionToVisible:
		default:
			[self scrollRectToVisible:r animated:animated];
			break;
		
	}
}

- (TUIFastIndexPath *)indexPathForSelectedRow
{
	return _selectedIndexPath;
}

- (TUIFastIndexPath *)indexPathForFirstRow
{
	return [TUIFastIndexPath indexPathForRow:0 inSection:0];
}

- (TUIFastIndexPath *)indexPathForLastRow
{
	NSInteger sec = [self numberOfSections] - 1;
	NSInteger row = [self numberOfRowsInSection:sec] - 1;
	return [TUIFastIndexPath indexPathForRow:row inSection:sec];
}

- (void)_makeRowAtIndexPathFirstResponder:(TUIFastIndexPath *)indexPath
{
	TUITableViewCell *cell = [self cellForRowAtIndexPath:indexPath];
	// only cells that accept first responder should be made first responder
	if(cell && [cell acceptsFirstResponder]) {
		[self.nsWindow makeFirstResponderIfNotAlreadyInResponderChain:cell];
	} else {
		[_indexPathShouldBeFirstResponder release];
		_indexPathShouldBeFirstResponder = [indexPath retain];
		_futureMakeFirstResponderToken = [self.nsWindow futureMakeFirstResponderRequestToken];
	}
}

- (void)selectRowAtIndexPath:(TUIFastIndexPath *)indexPath animated:(BOOL)animated scrollPosition:(TUITableViewScrollPosition)scrollPosition
{
  
	if([indexPath isEqual:[self indexPathForSelectedRow]]) {
		// just scroll to visible
	} else {
		[self deselectRowAtIndexPath:[self indexPathForSelectedRow] animated:animated];
		
		TUITableViewCell *cell = [self cellForRowAtIndexPath:indexPath]; // may be nil
		[cell setSelected:YES animated:animated];
		[_selectedIndexPath release]; // should already be nil
		_selectedIndexPath = [indexPath retain];
		[cell setNeedsDisplay];
		
		// only notify when the selection actually changes
    if([self.delegate respondsToSelector:@selector(tableView:didSelectRowAtIndexPath:)]){
      [self.delegate tableView:self didSelectRowAtIndexPath:indexPath];
    }
		
	}
	
	[self _makeRowAtIndexPathFirstResponder:indexPath];
	[self scrollToRowAtIndexPath:indexPath atScrollPosition:scrollPosition animated:animated];
}

- (void)deselectRowAtIndexPath:(TUIFastIndexPath *)indexPath animated:(BOOL)animated
{
  
	if([indexPath isEqual:_selectedIndexPath]) {
		TUITableViewCell *cell = [self cellForRowAtIndexPath:indexPath]; // may be nil
		
		[cell setSelected:NO animated:animated];
		[_selectedIndexPath release];
		_selectedIndexPath = nil;
		[cell setNeedsDisplay];
		
		// only notify when the selection actually changes
    if([self.delegate respondsToSelector:@selector(tableView:didDeselectRowAtIndexPath:)]){
      [self.delegate tableView:self didDeselectRowAtIndexPath:indexPath];
    }
    
	}
	
}

- (TUIFastIndexPath *)indexPathForFirstVisibleRow 
{
	TUIFastIndexPath *firstIndexPath = nil;
	for(TUIFastIndexPath *indexPath in _visibleItems) {
		if(firstIndexPath == nil || [indexPath compare:firstIndexPath] == NSOrderedAscending) {
			firstIndexPath = indexPath;
		}
	}
	return firstIndexPath;
}

- (TUIFastIndexPath *)indexPathForLastVisibleRow 
{
	TUIFastIndexPath *lastIndexPath = nil;
	for(TUIFastIndexPath *indexPath in _visibleItems) {
		if(lastIndexPath == nil || [indexPath compare:lastIndexPath] == NSOrderedDescending) {
			lastIndexPath = indexPath;
		}
	}
	return lastIndexPath;
}

- (BOOL)performKeyAction:(NSEvent *)event
{
	// no selection or selected cell not visible and this is not repeative key press
	BOOL noCurrentSelection = (_selectedIndexPath == nil || ([self cellForRowAtIndexPath:_selectedIndexPath] == nil && ![event isARepeat]));;
	
	switch([[event charactersIgnoringModifiers] characterAtIndex:0]) {
		case NSUpArrowFunctionKey: {
			TUIFastIndexPath *newIndexPath;
			if(noCurrentSelection) {
				newIndexPath = [self indexPathForLastVisibleRow];
			} else {
				NSUInteger section = _selectedIndexPath.section;
				NSUInteger row = _selectedIndexPath.row;
				if(row > 0) {
					row--;
				} else {
					while(section > 0) {
						section--;
						NSUInteger rowsInSection = [self numberOfRowsInSection:section];
						if(rowsInSection > 0) {
							row = rowsInSection - 1;
							break;
						}
					}
				}
				newIndexPath = [TUIFastIndexPath indexPathForRow:row inSection:section];
			}
			if(![_delegate respondsToSelector:@selector(tableView:shouldSelectRowAtIndexPath:forEvent:)] || [_delegate tableView:self shouldSelectRowAtIndexPath:newIndexPath forEvent:event]){
				[self selectRowAtIndexPath:newIndexPath animated:self.animateSelectionChanges scrollPosition:TUITableViewScrollPositionToVisible];
			}

			return YES;
		}
	
		case NSDownArrowFunctionKey:  {
			TUIFastIndexPath *newIndexPath;
			if(noCurrentSelection) {
				newIndexPath = [self indexPathForFirstVisibleRow]; 
			} else {
				NSUInteger section = _selectedIndexPath.section;
				NSUInteger row = _selectedIndexPath.row;
				NSUInteger rowsInSection = [self numberOfRowsInSection:section];
				if(row + 1 < rowsInSection) {
					row++;
				} else {
					NSUInteger sections = [self numberOfSections];
					while(section + 1 < sections) {
						section++;
						NSUInteger rowsInSection = [self numberOfRowsInSection:section];
						if(rowsInSection > 0) {
							row = 0;
							break;
						}
					}
				}
				newIndexPath = [TUIFastIndexPath indexPathForRow:row inSection:section];
			}
			
			if(![_delegate respondsToSelector:@selector(tableView:shouldSelectRowAtIndexPath:forEvent:)] || [_delegate tableView:self shouldSelectRowAtIndexPath:newIndexPath forEvent:event]){
				[self selectRowAtIndexPath:newIndexPath animated:self.animateSelectionChanges scrollPosition:TUITableViewScrollPositionToVisible];
			}
			
			return YES;
		}
	}
	
	return [super performKeyAction:event];
}

- (BOOL)maintainContentOffsetAfterReload
{
	return _tableFlags.maintainContentOffsetAfterReload;
}

- (void)setMaintainContentOffsetAfterReload:(BOOL)newValue
{
	_tableFlags.maintainContentOffsetAfterReload = newValue;
}

@end


@implementation NSIndexPath (TUITableView)

+ (NSIndexPath *)indexPathForRow:(NSUInteger)row inSection:(NSUInteger)section
{
	NSUInteger i[] = {section, row};
	return [NSIndexPath indexPathWithIndexes:i length:2];
}

- (NSUInteger)section
{
	return [self indexAtPosition:0];
}

- (NSUInteger)row
{
	return [self indexAtPosition:1];
}

@end<|MERGE_RESOLUTION|>--- conflicted
+++ resolved
@@ -772,13 +772,11 @@
 			} else {
 				[cell setSelected:NO animated:NO];
 			}
-<<<<<<< HEAD
 			
-=======
 			if(_tableFlags.delegateTableViewWillDisplayCellForRowAtIndexPath) {
 				[_delegate tableView:self willDisplayCell:cell forRowAtIndexPath:i];
 			}
->>>>>>> e99ab844
+			
 			[self addSubview:cell];
 			
 			if([_indexPathShouldBeFirstResponder isEqual:i]) {

/*
 Copyright 2011 Twitter, Inc.
 
 Licensed under the Apache License, Version 2.0 (the "License");
 you may not use this work except in compliance with the License.
 You may obtain a copy of the License in the LICENSE file, or at:
 
 http://www.apache.org/licenses/LICENSE-2.0
 
 Unless required by applicable law or agreed to in writing, software
 distributed under the License is distributed on an "AS IS" BASIS,
 WITHOUT WARRANTIES OR CONDITIONS OF ANY KIND, either express or implied.
 See the License for the specific language governing permissions and
 limitations under the License.
 */

#import "TUITableView.h"
#import "TUITableView+Cell.h"
#import "TUITableViewSectionHeader.h"
#import "TUINSView.h"

// header views need to be above the cells at all times
#define HEADER_Z_POSITION 1000 

typedef struct {
	CGFloat offset; // from beginning of section
	CGFloat height;
} TUITableViewRowInfo;

@interface TUITableViewSection : NSObject
{
	__unsafe_unretained TUITableView  *_tableView;   // weak
	TUIView              *_headerView;  // Not reusable (similar to UITableView)
	NSInteger             sectionIndex;
	NSUInteger            numberOfRows;
	CGFloat               sectionHeight;
	CGFloat               sectionOffset;
	TUITableViewRowInfo  *rowInfo;
}

@property (strong, readonly) TUIView           *headerView;
@property (nonatomic, assign) CGFloat   sectionOffset;
@property (readonly) NSInteger          sectionIndex;

@end

@implementation TUITableViewSection

@synthesize sectionOffset;
@synthesize sectionIndex;

- (id)initWithNumberOfRows:(NSUInteger)n sectionIndex:(NSInteger)s tableView:(TUITableView *)t
{
	if((self = [super init])){
		_tableView = t;
		sectionIndex = s;
		numberOfRows = n;
		rowInfo = calloc(n, sizeof(TUITableViewRowInfo));
	}
	return self;
}

- (void)dealloc
{
	if(rowInfo) free(rowInfo);
}

- (NSUInteger)numberOfRows
{
	return numberOfRows;
}

- (void)_setupRowHeights
{
	sectionHeight = 0.0;
	
	TUIView *header;
	if((header = self.headerView) != nil) {
		sectionHeight += roundf(header.frame.size.height);
	}
  
	for(int i = 0; i < numberOfRows; ++i) {
		CGFloat h = roundf([_tableView.delegate tableView:_tableView heightForRowAtIndexPath:[TUIFastIndexPath indexPathForRow:i inSection:sectionIndex]]);
		rowInfo[i].offset = sectionHeight;
		rowInfo[i].height = h;
		sectionHeight += h;
	}
	
}

- (CGFloat)rowHeight:(NSInteger)i
{
	if(i >= 0 && i < numberOfRows) {
		return rowInfo[i].height;
	}
	return 0.0;
}

- (CGFloat)sectionRowOffset:(NSInteger)i
{
	if(i >= 0 && i < numberOfRows){
		return rowInfo[i].offset;
	}
	return 0.0;
}

- (CGFloat)tableRowOffset:(NSInteger)i
{
	return sectionOffset + [self sectionRowOffset:i];
}

- (CGFloat)sectionHeight
{
	return sectionHeight;
}

- (CGFloat)headerHeight
{
	return (self.headerView != nil) ? self.headerView.frame.size.height : 0;
}

/**
 * @brief Obtain the section header view.
 * 
 * The section header view is created lazily via the data source when this
 * method is first called.
 * 
 * @return section header view
 */
- (TUIView *)headerView
{
	if(_headerView == nil) {
		if(_tableView.dataSource != nil && [_tableView.dataSource respondsToSelector:@selector(tableView:headerViewForSection:)]){
			_headerView = [_tableView.dataSource tableView:_tableView headerViewForSection:sectionIndex];
			_headerView.autoresizingMask = TUIViewAutoresizingFlexibleWidth;
			_headerView.layer.zPosition = HEADER_Z_POSITION;
		}
	}
	return _headerView;
}

@end

@interface TUITableView (Private)
- (void)_updateSectionInfo;
- (void)_updateDerepeaterViews;
@end

@implementation TUITableView

@synthesize pullDownView=_pullDownView;
@synthesize headerView=_headerView;

- (id)initWithFrame:(CGRect)frame style:(TUITableViewStyle)style
{
	if((self = [super initWithFrame:frame])) {
		_style = style;
		_reusableTableCells = [[NSMutableDictionary alloc] init];
		_visibleSectionHeaders = [[NSMutableIndexSet alloc] init];
		_visibleItems = [[NSMutableDictionary alloc] init];
		_tableFlags.animateSelectionChanges = 1;
	}
	return self;
}

- (id)initWithFrame:(CGRect)frame
{
	return [self initWithFrame:frame style:TUITableViewStylePlain];
}


- (id<TUITableViewDelegate>)delegate
{
	return (id<TUITableViewDelegate>)[super delegate];
}

- (void)setDelegate:(id<TUITableViewDelegate>)d
{
	_tableFlags.delegateTableViewWillDisplayCellForRowAtIndexPath = [d respondsToSelector:@selector(tableView:willDisplayCell:forRowAtIndexPath:)];
	[super setDelegate:d]; // must call super
}

- (id<TUITableViewDataSource>)dataSource
{
	return _dataSource;
}

- (void)setDataSource:(id<TUITableViewDataSource>)d
{
	_dataSource = d;
	_tableFlags.dataSourceNumberOfSectionsInTableView = [_dataSource respondsToSelector:@selector(numberOfSectionsInTableView:)];
}

- (BOOL)animateSelectionChanges
{
	return _tableFlags.animateSelectionChanges;
}

- (void)setAnimateSelectionChanges:(BOOL)a
{
	_tableFlags.animateSelectionChanges = a;
}

- (NSInteger)numberOfSections
{
	return [_sectionInfo count];
}

- (NSInteger)numberOfRowsInSection:(NSInteger)section
{
	return [[_sectionInfo objectAtIndex:section] numberOfRows];
}

- (CGRect)rectForHeaderOfSection:(NSInteger)section {
	if(section >= 0 && section < [_sectionInfo count]){
		TUITableViewSection *s = [_sectionInfo objectAtIndex:section];
		CGFloat offset = [s sectionOffset];
		CGFloat height = [s headerHeight];
		CGFloat y = _contentHeight - offset - height;
		return CGRectMake(0, y, self.bounds.size.width, height);
	}
	return CGRectZero;
}

- (CGRect)rectForSection:(NSInteger)section
{
	if(section >= 0 && section < [_sectionInfo count]){
		TUITableViewSection *s = [_sectionInfo objectAtIndex:section];
		CGFloat offset = [s sectionOffset];
		CGFloat height = [s sectionHeight];
		CGFloat y = _contentHeight - offset - height;
		return CGRectMake(0, y, self.bounds.size.width, height);
	}
	return CGRectZero;
}

- (CGRect)rectForRowAtIndexPath:(TUIFastIndexPath *)indexPath
{
	NSInteger section = indexPath.section;
	NSInteger row = indexPath.row;
	if(section >= 0 && section < [_sectionInfo count]) {
		TUITableViewSection *s = [_sectionInfo objectAtIndex:section];
		CGFloat offset = [s tableRowOffset:row];
		CGFloat height = [s rowHeight:row];
		CGFloat y = _contentHeight - offset - height;
		return CGRectMake(0, y, self.bounds.size.width, height);
	}
	return CGRectZero;
}

/**
 * @brief Update section info
 * 
 * The previous section info is released and new section info is created.
 */
- (void)_updateSectionInfo {
  
  if(_sectionInfo != nil){
    
    // remove any visible headers, they should be re-added when the table is laid out
    for(TUITableViewSection *section in _sectionInfo){
      TUIView *headerView;
      if((headerView = [section headerView]) != nil){
        [headerView removeFromSuperview];
      }
    }
    
    // clear visible section headers
    [_visibleSectionHeaders removeAllIndexes];
    // clear the section info array
	_sectionInfo = nil;
  }
  
	NSInteger numberOfSections = 1;
	if(_tableFlags.dataSourceNumberOfSectionsInTableView){
		numberOfSections = [_dataSource numberOfSectionsInTableView:self];
	}
	
	NSMutableArray *sections = [[NSMutableArray alloc] initWithCapacity:numberOfSections];
	
	CGFloat offset = [_headerView bounds].size.height - self.contentInset.top*2;
	for(int s = 0; s < numberOfSections; ++s) {
		TUITableViewSection *section = [[TUITableViewSection alloc] initWithNumberOfRows:[_dataSource tableView:self numberOfRowsInSection:s] sectionIndex:s tableView:self];
		[section _setupRowHeights];
		section.sectionOffset = offset;
		offset += [section sectionHeight];
		[sections addObject:section];
	}
	
	_contentHeight = offset - self.contentInset.bottom;
	_sectionInfo = sections;
	
}

- (void)_enqueueReusableCell:(TUITableViewCell *)cell
{
	NSString *identifier = cell.reuseIdentifier;
	
	if(!identifier)
		return;
	
	NSMutableArray *array = [_reusableTableCells objectForKey:identifier];
	if(!array) {
		array = [[NSMutableArray alloc] init];
		[_reusableTableCells setObject:array forKey:identifier];
	}
	[array addObject:cell];
}

- (TUITableViewCell *)dequeueReusableCellWithIdentifier:(NSString *)identifier
{
	if(!identifier)
		return nil;
	
	NSMutableArray *array = [_reusableTableCells objectForKey:identifier];
	if(array) {
		TUITableViewCell *c = [array lastObject];
		if(c) {
			[array removeLastObject];
			[c prepareForReuse];
			return c;
		}
	}
	return nil;
}

/**
 * @brief Obtain the header view for the specified section
 * 
 * If the section has no header, nil is returned.
 * 
 * @param section the section
 * @return section header
 */
- (TUIView *)headerViewForSection:(NSInteger)section {
  if(section >= 0 && section < [_sectionInfo count]){
    return [(TUITableViewSection *)[_sectionInfo objectAtIndex:section] headerView];
  }else{
    return nil;
  }
}

- (TUITableViewCell *)cellForRowAtIndexPath:(TUIFastIndexPath *)indexPath // returns nil if cell is not visible or index path is out of range
{
	return [_visibleItems objectForKey:indexPath];
}

- (NSArray *)visibleCells
{
	return [_visibleItems allValues];
}

static NSInteger SortCells(TUITableViewCell *a, TUITableViewCell *b, void *ctx)
{
	if(a.frame.origin.y > b.frame.origin.y)
		return NSOrderedAscending;
	return NSOrderedDescending;
}

- (NSArray *)sortedVisibleCells
{
	NSArray *v = [self visibleCells];
	return [v sortedArrayUsingComparator:(NSComparator)^NSComparisonResult(TUITableViewCell *a, TUITableViewCell *b) {
		if(a.frame.origin.y > b.frame.origin.y)
			return NSOrderedAscending;
		return NSOrderedDescending;
	}];
}

#define INDEX_PATHS_FOR_VISIBLE_ROWS [_visibleItems allKeys]

- (NSArray *)indexPathsForVisibleRows
{
	return INDEX_PATHS_FOR_VISIBLE_ROWS;
}

- (TUIFastIndexPath *)indexPathForCell:(TUITableViewCell *)c
{
	for(TUIFastIndexPath *i in _visibleItems) {
		TUITableViewCell *cell = [_visibleItems objectForKey:i];
		if(cell == c)
			return i;
	}
	return nil;
}

/**
 * @brief Obtain the indexes of sections which intersect @p rect.
 * 
 * @param rect the rect
 * @return intersecting sections
 */
- (NSIndexSet *)indexesOfSectionsInRect:(CGRect)rect
{
	NSMutableIndexSet *indexes = [[NSMutableIndexSet alloc] init];
	
	for(int i = 0; i < [_sectionInfo count]; i++) {
		if(CGRectIntersectsRect([self rectForSection:i], rect)){
			[indexes addIndex:i];
		}
	}
	
	return indexes;
}

/**
 * @brief Obtain the indexes of sections whose header views intersect @p rect.
 * 
 * @param rect the rect
 * @return intersecting sections
 */
- (NSIndexSet *)indexesOfSectionHeadersInRect:(CGRect)rect
{
	NSMutableIndexSet *indexes = [[NSMutableIndexSet alloc] init];
	
	for(int i = 0; i < [_sectionInfo count]; i++) {
		if(CGRectIntersectsRect([self rectForHeaderOfSection:i], rect)){
			[indexes addIndex:i];
		}
	}
	
	return indexes;
}

- (NSArray *)indexPathsForRowsInRect:(CGRect)rect
{
	NSMutableArray *indexPaths = [NSMutableArray arrayWithCapacity:50];
	NSInteger sectionIndex = 0;
	for(TUITableViewSection *section in _sectionInfo) {
		NSInteger numberOfRows = [section numberOfRows];
		for(NSInteger row = 0; row < numberOfRows; ++row) {
			TUIFastIndexPath *indexPath = [TUIFastIndexPath indexPathForRow:row inSection:sectionIndex];
			CGRect cellRect = [self rectForRowAtIndexPath:indexPath];
			if(CGRectIntersectsRect(cellRect, rect)) {
				[indexPaths addObject:indexPath];
			} else {
				// not visible
			}
		}
		++sectionIndex;
	}
	return indexPaths;
}

/**
 * @brief Obtain the index path of the row at the specified point
 * 
 * If the point is not valid or no row exists at that point, nil is
 * returned.
 * 
 * @param point location in the table view
 * @return index path of the row at @p point
 */
- (TUIFastIndexPath *)indexPathForRowAtPoint:(CGPoint)point {
  
	NSInteger sectionIndex = 0;
  for(TUITableViewSection *section in _sectionInfo){
    for(NSInteger row = 0; row < [section numberOfRows]; row++){
      TUIFastIndexPath *indexPath = [TUIFastIndexPath indexPathForRow:row inSection:sectionIndex];
      CGRect cellRect = [self rectForRowAtIndexPath:indexPath];
      if(CGRectContainsPoint(cellRect, point)){
        return indexPath;
      }
    }
		++sectionIndex;
  }
	
	return nil;
}

/**
 * @brief Obtain the index path of the row at the specified y-coordinate offset
 * 
 * Unlike #indexPathForRowAtPoint:, this method does not consider the x-coordinate.
 * If the offset is not valid or no row exists at that offset, nil is returned.
 * 
 * @param offset y-coordinate offset in the table view
 * @return index path of the row at @p offset
 */
- (TUIFastIndexPath *)indexPathForRowAtVerticalOffset:(CGFloat)offset {
  
	NSInteger sectionIndex = 0;
  for(TUITableViewSection *section in _sectionInfo){
    for(NSInteger row = 0; row < [section numberOfRows]; row++){
      TUIFastIndexPath *indexPath = [TUIFastIndexPath indexPathForRow:row inSection:sectionIndex];
      CGRect cellRect = [self rectForRowAtIndexPath:indexPath];
      if(offset >= cellRect.origin.y && offset <= (cellRect.origin.y + cellRect.size.height)){
        return indexPath;
      }
    }
		++sectionIndex;
  }
	
	return nil;
}

/**
 * @brief Obtain the index of a section whose header is at the specified point
 * 
 * If the point is not valid or no header exists at that point, a negative value
 * is returned.
 * 
 * @param point location in the table view
 * @return index of the section whose header is at @p point
 */
- (NSInteger)indexOfSectionWithHeaderAtPoint:(CGPoint)point {
  
	NSInteger sectionIndex = 0;
  for(TUITableViewSection *section in _sectionInfo){
    TUIView *headerView;
    if((headerView = section.headerView) != nil){
      CGFloat offset = [section sectionOffset];
      CGFloat height = [section headerHeight];
      CGFloat y = _contentHeight - offset - height;
      CGRect frame = CGRectMake(0, y, self.bounds.size.width, height);
      if(point.y > frame.origin.y && point.y < (frame.origin.y + frame.size.height)){
        return sectionIndex;
      }
    }
    sectionIndex++;
  }
	
	return -1;
}

/**
 * @brief Obtain the index of a section whose header is at the specified y-coordinate offset
 * 
 * Unlike #indexOfSectionWithHeaderAtPoint:, this method does not consider the x-coordinate.
 * If the offset is not valid or no header exists at that offset, a negative value
 * is returned.
 * 
 * @param offset y-coordinate offset in the table view
 * @return index of the section whose header is at @p offset
 */
- (NSInteger)indexOfSectionWithHeaderAtVerticalOffset:(CGFloat)offset {
  
	NSInteger sectionIndex = 0;
  for(TUITableViewSection *section in _sectionInfo){
    TUIView *headerView;
    if((headerView = section.headerView) != nil){
      CGFloat offset = [section sectionOffset];
      CGFloat height = [section headerHeight];
      CGFloat y = _contentHeight - offset - height;
      CGRect frame = CGRectMake(0, y, self.bounds.size.width, height);
      if(offset >= frame.origin.y && offset <= (frame.origin.y + frame.size.height)){
        return sectionIndex;
      }
    }
    sectionIndex++;
  }
	
	return -1;
}

/**
 * @brief Enumerate index paths
 * @see #enumerateIndexPathsFromIndexPath:toIndexPath:withOptions:usingBlock:
 */
- (void)enumerateIndexPathsUsingBlock:(void (^)(TUIFastIndexPath *indexPath, BOOL *stop))block {
  [self enumerateIndexPathsFromIndexPath:nil toIndexPath:nil withOptions:0 usingBlock:block];
}

/**
 * @brief Enumerate index paths
 * @see #enumerateIndexPathsFromIndexPath:toIndexPath:withOptions:usingBlock:
 */
- (void)enumerateIndexPathsWithOptions:(NSEnumerationOptions)options usingBlock:(void (^)(TUIFastIndexPath *indexPath, BOOL *stop))block {
  [self enumerateIndexPathsFromIndexPath:nil toIndexPath:nil withOptions:options usingBlock:block];
}

/**
 * @brief Enumerate index paths
 * 
 * The provided block is repeatedly invoked with each valid index path between
 * the specified bounds.  Both bounding index paths are inclusive.
 * 
 * @param fromIndexPath the index path to begin enumerating at or nil to begin at the first index path
 * @param toIndexPath the index path to stop enumerating at or nil to stop at the last index path
 * @param options enumeration options (not currently supported; pass 0)
 * @param block the block to enumerate with
 */
- (void)enumerateIndexPathsFromIndexPath:(TUIFastIndexPath *)fromIndexPath toIndexPath:(TUIFastIndexPath *)toIndexPath withOptions:(NSEnumerationOptions)options usingBlock:(void (^)(TUIFastIndexPath *indexPath, BOOL *stop))block {
  NSInteger sectionLowerBound = (fromIndexPath != nil) ? fromIndexPath.section : 0;
  NSInteger sectionUpperBound = (toIndexPath != nil) ? toIndexPath.section : [self numberOfSections] - 1;
  NSInteger rowLowerBound = (fromIndexPath != nil) ? fromIndexPath.row : 0;
  NSInteger rowUpperBound = (toIndexPath != nil) ? toIndexPath.row : -1;
  
  NSInteger irow = rowLowerBound; // start at the lower bound row for the first iteration...
  for(NSInteger i = sectionLowerBound; i < [self numberOfSections] && i <= sectionUpperBound /* inclusive */; i++){
    NSInteger rowCount = [self numberOfRowsInSection:i];
    for(NSInteger j = irow; j < rowCount && j <= ((rowUpperBound < 0 || i < sectionUpperBound) ? rowCount - 1 : rowUpperBound) /* inclusive */; j++){
      BOOL stop = FALSE;
      block([TUIFastIndexPath indexPathForRow:j inSection:i], &stop);
      if(stop) return;
    }
    irow = 0; // ...then use zero for subsequent iterations
  }
  
}

- (TUIFastIndexPath *)_topVisibleIndexPath
{
	TUIFastIndexPath *topVisibleIndex = nil;
	NSArray *v = [INDEX_PATHS_FOR_VISIBLE_ROWS sortedArrayUsingSelector:@selector(compare:)];
	if([v count])
		topVisibleIndex = [v objectAtIndex:0];
	return topVisibleIndex;
}

- (void)setFrame:(CGRect)f
{
	_tableFlags.forceSaveScrollPosition = 1;
	[super setFrame:f];
}

- (void)setContentOffset:(CGPoint)p
{
	_tableFlags.didFirstLayout = 1; // prevent the auto-scroll-to-top during the first layout
	[super setContentOffset:p];
	
	// if we're currently dragging we need to update the drag operation since the content under
	// the mouse has moved; we just call update again with the last mouse location
  if([self __isDraggingCell]){
    [self __updateDraggingCell:_dragToReorderCell offset:_currentDragToReorderMouseOffset location:_currentDragToReorderLocation];
  }
  
}

- (void)setPullDownView:(TUIView *)p
{
	[_pullDownView removeFromSuperview];
	
	_pullDownView = p;
	
	[self addSubview:_pullDownView];
	_pullDownView.hidden = YES;
}

- (void)setHeaderView:(TUIView *)h
{
	[_headerView removeFromSuperview];
	
	_headerView = h;
	
	[self addSubview:_headerView];
	_headerView.hidden = YES;
}

- (BOOL)_preLayoutCells
{
	CGRect bounds = self.bounds;

	if(!_sectionInfo || !CGSizeEqualToSize(bounds.size, _lastSize)) {
	  
		// save scroll position
		CGFloat previousOffset = 0.0f;
		TUIFastIndexPath *savedIndexPath = nil;
		CGFloat relativeOffset = 0.0;
		if(_tableFlags.maintainContentOffsetAfterReload) {
			previousOffset = self.contentSize.height + self.contentOffset.y;
		} else {
			if(_tableFlags.forceSaveScrollPosition || [self.nsView inLiveResize]) {
				_tableFlags.forceSaveScrollPosition = 0;
				NSArray *a = [INDEX_PATHS_FOR_VISIBLE_ROWS sortedArrayUsingSelector:@selector(compare:)];
				if([a count]) {
					savedIndexPath = [a objectAtIndex:0];
					CGRect v = [self visibleRect];
					CGRect r = [self rectForRowAtIndexPath:savedIndexPath];
					relativeOffset = ((v.origin.y + v.size.height) - (r.origin.y + r.size.height));
					relativeOffset += (_lastSize.height - bounds.size.height);
				}
			} else if(_keepVisibleIndexPathForReload) {
				savedIndexPath = _keepVisibleIndexPathForReload;
				relativeOffset = _relativeOffsetForReload;
				_keepVisibleIndexPathForReload = nil;
			}
		}
		
		[self _updateSectionInfo]; // clean up any previous section info and recreate it
		self.contentSize = CGSizeMake(self.bounds.size.width, _contentHeight);
		
		_lastSize = bounds.size;
		
		if(!_tableFlags.didFirstLayout) {
			_tableFlags.didFirstLayout = 1;
			[self scrollToTopAnimated:NO];
		}
		
		// restore scroll position
		if(_tableFlags.maintainContentOffsetAfterReload) {
			CGFloat newOffset = previousOffset - self.contentSize.height;
			self.contentOffset = CGPointMake(self.contentOffset.x, newOffset);
		} else {
			if(savedIndexPath) {
				CGRect v = [self visibleRect];
				CGRect r = [self rectForRowAtIndexPath:savedIndexPath];
				r.origin.y -= (v.size.height - r.size.height);
				r.size.height += (v.size.height - r.size.height);
				
				r.origin.y += relativeOffset;
				
				[self scrollRectToVisible:r animated:NO];
			}
		}
		
		return YES; // needs visible cells to be redisplayed
	}
	
	return NO; // just need to do the recycling
}

/**
 * @brief Layout header views for sections which have one.
 */
- (void)_layoutSectionHeaders:(BOOL)visibleHeadersNeedRelayout
{
	CGRect visible = [self visibleRect];
	NSIndexSet *oldIndexes = _visibleSectionHeaders;
	NSIndexSet *newIndexes = [self indexesOfSectionsInRect:visible];
	
	NSMutableIndexSet *toRemove = [oldIndexes mutableCopy];
	[toRemove removeIndexes:newIndexes];
	NSMutableIndexSet *toAdd = [newIndexes mutableCopy];
	[toAdd removeIndexes:oldIndexes];
	
	// update the placement of all visible headers
	__block TUIView *pinnedHeader = nil;
	[newIndexes enumerateIndexesUsingBlock:^(NSUInteger index, BOOL *stop) {
		if(index < [_sectionInfo count]) {
			TUITableViewSection *section = [_sectionInfo objectAtIndex:index];
			if(section.headerView != nil) {
				CGRect headerFrame = [self rectForHeaderOfSection:index];
				
				// check if this header needs to be pinned
				if(CGRectGetMaxY(headerFrame) > CGRectGetMaxY(visible)) {
					headerFrame.origin.y = CGRectGetMaxY(visible) - headerFrame.size.height;
					pinnedHeader = section.headerView;
					// if the header is a TUITableViewSectionHeader notify it of it's pinned state
					if([section.headerView isKindOfClass:[TUITableViewSectionHeader class]]){
					  ((TUITableViewSectionHeader *)section.headerView).pinnedToViewport = TRUE;
					}
				}else if((pinnedHeader != nil) && (CGRectGetMaxY(headerFrame) > pinnedHeader.frame.origin.y)) {
					// this header is intersecting with the pinned header, so we push the pinned header upwards.
					CGRect pinnedHeaderFrame = pinnedHeader.frame;
					pinnedHeaderFrame.origin.y = CGRectGetMaxY(headerFrame);
					pinnedHeader.frame = pinnedHeaderFrame;
					// if the header is a TUITableViewSectionHeader notify it of it's pinned state
					if([section.headerView isKindOfClass:[TUITableViewSectionHeader class]]){
					  ((TUITableViewSectionHeader *)section.headerView).pinnedToViewport = FALSE;
					}
				}else{
					// if the header is a TUITableViewSectionHeader notify it of it's pinned state
					if([section.headerView isKindOfClass:[TUITableViewSectionHeader class]]){
					  ((TUITableViewSectionHeader *)section.headerView).pinnedToViewport = FALSE;
					}
				}
				
				section.headerView.frame = headerFrame;
				[section.headerView setNeedsLayout];
				
				if(section.headerView.superview == nil){
					[self addSubview:section.headerView];
				}
				
			}
		}
		[_visibleSectionHeaders addIndex:index];
	}];
	
	// remove offscreen headers
	[toRemove enumerateIndexesUsingBlock:^(NSUInteger index, BOOL *stop) {
		if(index < [_sectionInfo count]) {
			TUITableViewSection *section = [_sectionInfo objectAtIndex:index];
			if(section.headerView != nil) {
				[section.headerView removeFromSuperview];
			}
		}
		[_visibleSectionHeaders removeIndex:index];
	}];
	
}

- (void)_layoutCells:(BOOL)visibleCellsNeedRelayout
{
  
	if(visibleCellsNeedRelayout) {
		// update remaining visible cells if needed
		for(TUIFastIndexPath *i in _visibleItems) {
			TUITableViewCell *cell = [_visibleItems objectForKey:i];
			cell.frame = [self rectForRowAtIndexPath:i];
			cell.layer.zPosition = 0;
			[cell setNeedsLayout];
		}
	}
	
	CGRect visible = [self visibleRect];
	
	// Example:
	// old:            0 1 2 3 4 5 6 7
	// new:                2 3 4 5 6 7 8 9
	// to remove:      0 1
	// to add:                         8 9
	
	NSArray *oldVisibleIndexPaths = INDEX_PATHS_FOR_VISIBLE_ROWS;
	NSArray *newVisibleIndexPaths = [self indexPathsForRowsInRect:visible];
	
	NSMutableArray *indexPathsToRemove = [oldVisibleIndexPaths mutableCopy];
	[indexPathsToRemove removeObjectsInArray:newVisibleIndexPaths];
	
	NSMutableArray *indexPathsToAdd = [newVisibleIndexPaths mutableCopy];
	[indexPathsToAdd removeObjectsInArray:oldVisibleIndexPaths];
	
	// remove offscreen cells
	for(TUIFastIndexPath *i in indexPathsToRemove) {
		TUITableViewCell *cell = [self cellForRowAtIndexPath:i];
		// don't reuse the dragged cell
		if(_dragToReorderCell == nil || ![cell isEqual:_dragToReorderCell]){
      [self _enqueueReusableCell:cell];
      [cell removeFromSuperview];
      [_visibleItems removeObjectForKey:i];
    }
	}
	
	// add new cells
	for(TUIFastIndexPath *i in indexPathsToAdd) {
		if([_visibleItems objectForKey:i]) {
			NSLog(@"!!! Warning: already have a cell in place for index path %@\n\n\n", i);
		} else {
			TUITableViewCell *cell = [_dataSource tableView:self cellForRowAtIndexPath:i];
			[self.nsView invalidateHoverForView:cell];
			
			cell.frame = [self rectForRowAtIndexPath:i];
			cell.layer.zPosition = 0;
			
			[cell setNeedsLayout];
			[cell prepareForDisplay];
			
			if([i isEqual:_selectedIndexPath]) {
				[cell setSelected:YES animated:NO];
			} else {
				[cell setSelected:NO animated:NO];
			}
			
			if(_tableFlags.delegateTableViewWillDisplayCellForRowAtIndexPath) {
				[_delegate tableView:self willDisplayCell:cell forRowAtIndexPath:i];
			}
			
			[self addSubview:cell];
			
			if([_indexPathShouldBeFirstResponder isEqual:i]) {
			  // only make cells first responder if they accept it
			  if([cell acceptsFirstResponder]){
			    [self.nsWindow makeFirstResponderIfNotAlreadyInResponderChain:cell withFutureRequestToken:_futureMakeFirstResponderToken];
			  }
				_indexPathShouldBeFirstResponder = nil;
			}
			
			[_visibleItems setObject:cell forKey:i];
		}
	}
	
  // if we have a dragged cell, make sure it's on top of the newly added cells
  if([indexPathsToAdd count] > 0 && _dragToReorderCell != nil){
    [[_dragToReorderCell superview] bringSubviewToFront:_dragToReorderCell];
  }
  
	if(_headerView) {
		CGSize s = self.contentSize;
		CGRect headerViewRect = CGRectMake(0, s.height - _headerView.frame.size.height, visible.size.width, _headerView.frame.size.height);
		if(CGRectIntersectsRect(headerViewRect, visible)) {
			_headerView.frame = headerViewRect;			
			[_headerView setNeedsLayout];
			
			if(_headerView.hidden) {
				// show
				_headerView.hidden = NO;
			}
		} else {
			if(!_headerView.hidden) {
				_headerView.hidden = YES;
			}
		}
	}
	
	if(_pullDownView) {
		CGSize s = self.contentSize;
		CGRect pullDownRect = CGRectMake(0, s.height, visible.size.width, _pullDownView.frame.size.height);
		if([self pullDownViewIsVisible]) {
			if(_pullDownView.hidden) {
				// show
				_pullDownView.frame = pullDownRect;
				_pullDownView.hidden = NO;
			}
		} else {
			if(!_pullDownView.hidden) {
				_pullDownView.hidden = YES;
			}
		}
	}
}

- (BOOL)pullDownViewIsVisible
{
	if(_pullDownView) {
		CGSize s = self.contentSize;
		CGRect visible = [self visibleRect];
		CGRect pullDownRect = CGRectMake(0, s.height, visible.size.width, _pullDownView.frame.size.height);
		return CGRectIntersectsRect(pullDownRect, visible);
	}
	return NO;
}

- (void)reloadDataMaintainingVisibleIndexPath:(TUIFastIndexPath *)indexPath relativeOffset:(CGFloat)relativeOffset
{
	_keepVisibleIndexPathForReload = indexPath;
	_relativeOffsetForReload = relativeOffset;
	[self reloadData];
}

- (void)reloadData
{
  
  // notify our delegate we're about to reload the table
  if(self.delegate != nil && [self.delegate respondsToSelector:@selector(tableViewWillReloadData:)]){
    [self.delegate tableViewWillReloadData:self];
  }
	
	[_selectedIndexPath release]; // should already be nil
	_selectedIndexPath = nil;
  
	// need to recycle all visible cells, have them be regenerated on layoutSubviews
	// because the same cells might have different content
	for(TUIFastIndexPath *i in _visibleItems) {
		TUITableViewCell *cell = [_visibleItems objectForKey:i];
		[self _enqueueReusableCell:cell];
		[cell removeFromSuperview];
	}
	
	// if we have a dragged cell, clear it
	_dragToReorderCell = nil;
	
	// clear visible cells
	[_visibleItems removeAllObjects];
	
	// remove any visible headers, they should be re-added when the table is laid out
	for(TUITableViewSection *section in _sectionInfo){
	  TUIView *headerView;
	  if((headerView = [section headerView]) != nil){
	    [headerView removeFromSuperview];
	  }
	}
	
	// clear visible section headers
	[_visibleSectionHeaders removeAllIndexes];
	
	_sectionInfo = nil; // will be regenerated on next layout
	
	[self layoutSubviews];
	
  // notify our delegate the table view has been reloaded
  if(self.delegate != nil && [self.delegate respondsToSelector:@selector(tableViewDidReloadData:)]){
    [self.delegate tableViewDidReloadData:self];
  }
  
}

- (void)layoutSubviews
{
	if(!_tableFlags.layoutSubviewsReentrancyGuard) {
		_tableFlags.layoutSubviewsReentrancyGuard = 1;
		
		[TUIView setAnimationsEnabled:NO block:^{
			[CATransaction begin];
			[CATransaction setDisableActions:YES];
			
			BOOL visibleCellsNeedRelayout = [self _preLayoutCells];
			[super layoutSubviews]; // this will munge with the contentOffset
			[self _layoutSectionHeaders:visibleCellsNeedRelayout];
			[self _layoutCells:visibleCellsNeedRelayout];
			
			if(_tableFlags.derepeaterEnabled)
				[self _updateDerepeaterViews];
			
			[CATransaction commit];
		}];
		
		_tableFlags.layoutSubviewsReentrancyGuard = 0;
	} else {
//		NSLog(@"trying to nest...");
	}
}

- (void)reloadLayout
{
	[_sectionInfo release];
	_sectionInfo = nil; // will be regenerated on next layout
	
	[self _preLayoutCells];
	[super layoutSubviews]; // this will munge with the contentOffset
	[self _layoutSectionHeaders:YES];
	[self _layoutCells:YES];
}

- (void)scrollToRowAtIndexPath:(TUIFastIndexPath *)indexPath atScrollPosition:(TUITableViewScrollPosition)scrollPosition animated:(BOOL)animated
{
	CGRect v = [self visibleRect];
	CGRect r = [self rectForRowAtIndexPath:indexPath];
	
	// when the target index path section has a header view, add its height to
	// the height of our row to prevent the selected row from being overlapped
	// by the pinned header
  TUIView *headerView;
  if((headerView = [self headerViewForSection:indexPath.section]) != nil){
    CGRect headerFrame = [self rectForHeaderOfSection:indexPath.section];
    r.size.height += headerFrame.size.height;
  }
	
	switch(scrollPosition) {
		case TUITableViewScrollPositionNone:
			// do nothing
			break;
		case TUITableViewScrollPositionTop:
			r.origin.y -= (v.size.height - r.size.height);
			r.size.height += (v.size.height - r.size.height);
			[self scrollRectToVisible:r animated:animated];
			break;
		case TUITableViewScrollPositionToVisible:
		default:
			[self scrollRectToVisible:r animated:animated];
			break;
	}
	
}

- (TUIFastIndexPath *)indexPathForSelectedRow
{
	return _selectedIndexPath;
}

- (TUIFastIndexPath *)indexPathForFirstRow
{
	return [TUIFastIndexPath indexPathForRow:0 inSection:0];
}

- (TUIFastIndexPath *)indexPathForLastRow
{
	NSInteger sec = [self numberOfSections] - 1;
	NSInteger row = [self numberOfRowsInSection:sec] - 1;
	return [TUIFastIndexPath indexPathForRow:row inSection:sec];
}

- (void)_makeRowAtIndexPathFirstResponder:(TUIFastIndexPath *)indexPath
{
	TUITableViewCell *cell = [self cellForRowAtIndexPath:indexPath];
	// only cells that accept first responder should be made first responder
	if(cell && [cell acceptsFirstResponder]) {
		[self.nsWindow makeFirstResponderIfNotAlreadyInResponderChain:cell];
	} else {
		_indexPathShouldBeFirstResponder = indexPath;
		_futureMakeFirstResponderToken = [self.nsWindow futureMakeFirstResponderRequestToken];
	}
}

- (void)selectRowAtIndexPath:(TUIFastIndexPath *)indexPath animated:(BOOL)animated scrollPosition:(TUITableViewScrollPosition)scrollPosition
{
<<<<<<< HEAD
	TUIFastIndexPath *oldIndexPath = [[[self indexPathForSelectedRow] retain] autorelease];
//	if([indexPath isEqual:oldIndexPath]) {
//		// just scroll to visible
//	} else {
=======
  TUIFastIndexPath *oldIndexPath = [self indexPathForSelectedRow];  
	if([indexPath isEqual:oldIndexPath]) {
		// just scroll to visible
	} else {
>>>>>>> 03c9552d
		[self deselectRowAtIndexPath:[self indexPathForSelectedRow] animated:animated];
		
		TUITableViewCell *cell = [self cellForRowAtIndexPath:indexPath]; // may be nil
		[cell setSelected:YES animated:animated];
		 // should already be nil
		_selectedIndexPath = indexPath;
		[cell setNeedsDisplay];
		
		// only notify when the selection actually changes
<<<<<<< HEAD
		if([self.delegate respondsToSelector:@selector(tableView:didSelectRowAtIndexPath:)]){
			[self.delegate tableView:self didSelectRowAtIndexPath:indexPath];
		}
//	}
=======
    if([self.delegate respondsToSelector:@selector(tableView:didSelectRowAtIndexPath:)]){
      [self.delegate tableView:self didSelectRowAtIndexPath:indexPath];
    }
		
	}
>>>>>>> 03c9552d

  NSResponder *firstResponder = [self.nsWindow firstResponder];
  if(firstResponder == self || firstResponder == [self cellForRowAtIndexPath:oldIndexPath]) {
    // only make cell first responder if the table view already is first responder
    [self _makeRowAtIndexPathFirstResponder:indexPath];
  }
	[self scrollToRowAtIndexPath:indexPath atScrollPosition:scrollPosition animated:animated];
}

- (void)deselectRowAtIndexPath:(TUIFastIndexPath *)indexPath animated:(BOOL)animated
{
  
	if([indexPath isEqual:_selectedIndexPath]) {
		TUITableViewCell *cell = [self cellForRowAtIndexPath:indexPath]; // may be nil
		
		[cell setSelected:NO animated:animated];
		_selectedIndexPath = nil;
		[cell setNeedsDisplay];
		
		// only notify when the selection actually changes
    if([self.delegate respondsToSelector:@selector(tableView:didDeselectRowAtIndexPath:)]){
      [self.delegate tableView:self didDeselectRowAtIndexPath:indexPath];
    }
    
	}
	
}

- (TUIFastIndexPath *)indexPathForFirstVisibleRow 
{
	TUIFastIndexPath *firstIndexPath = nil;
	for(TUIFastIndexPath *indexPath in _visibleItems) {
		if(firstIndexPath == nil || [indexPath compare:firstIndexPath] == NSOrderedAscending) {
			firstIndexPath = indexPath;
		}
	}
	return firstIndexPath;
}

- (TUIFastIndexPath *)indexPathForLastVisibleRow 
{
	TUIFastIndexPath *lastIndexPath = nil;
	for(TUIFastIndexPath *indexPath in _visibleItems) {
		if(lastIndexPath == nil || [indexPath compare:lastIndexPath] == NSOrderedDescending) {
			lastIndexPath = indexPath;
		}
	}
	return lastIndexPath;
}

- (BOOL)performKeyAction:(NSEvent *)event
{
	// no selection or selected cell not visible and this is not repeative key press
	BOOL noCurrentSelection = (_selectedIndexPath == nil || ([self cellForRowAtIndexPath:_selectedIndexPath] == nil && ![event isARepeat]));;
	
	typedef TUIFastIndexPath * (^TUITableViewCalculateNextIndexPathBlock)(TUIFastIndexPath *lastIndexPath);
	void (^selectValidIndexPath)(TUIFastIndexPath *startForNoSelection, TUITableViewCalculateNextIndexPathBlock calculateNextIndexPath) = ^(TUIFastIndexPath *startForNoSelection, TUITableViewCalculateNextIndexPathBlock calculateNextIndexPath) {
		NSParameterAssert(calculateNextIndexPath != nil);
		
		BOOL foundValidNextRow = NO;
		TUIFastIndexPath *lastIndexPath = _selectedIndexPath;
		while(!foundValidNextRow) {
			TUIFastIndexPath *newIndexPath;
			if(noCurrentSelection && lastIndexPath == nil) {
				newIndexPath = startForNoSelection;
			} else {
				newIndexPath = calculateNextIndexPath(lastIndexPath);
			}
			
			if(![_delegate respondsToSelector:@selector(tableView:shouldSelectRowAtIndexPath:forEvent:)] || [_delegate tableView:self shouldSelectRowAtIndexPath:newIndexPath forEvent:event]){
				[self selectRowAtIndexPath:newIndexPath animated:self.animateSelectionChanges scrollPosition:TUITableViewScrollPositionToVisible];
				foundValidNextRow = YES;
			}
			
			if([lastIndexPath isEqual:newIndexPath]) foundValidNextRow = YES;
			
			lastIndexPath = newIndexPath;
		}
	};
	
	switch([[event charactersIgnoringModifiers] characterAtIndex:0]) {
		case NSUpArrowFunctionKey: {
			selectValidIndexPath([self indexPathForLastVisibleRow], ^(TUIFastIndexPath *lastIndexPath) {
				NSUInteger section = lastIndexPath.section;
				NSUInteger row = lastIndexPath.row;
				if(row > 0) {
					row--;
				} else {
					while(section > 0) {
						section--;
						NSUInteger rowsInSection = [self numberOfRowsInSection:section];
						if(rowsInSection > 0) {
							row = rowsInSection - 1;
							break;
						}
					}
				}
				
				return [TUIFastIndexPath indexPathForRow:row inSection:section];
			});
			
			return YES;
		}
	
		case NSDownArrowFunctionKey:  {
			selectValidIndexPath([self indexPathForFirstVisibleRow], ^(TUIFastIndexPath *lastIndexPath) {
				NSUInteger section = lastIndexPath.section;
				NSUInteger row = lastIndexPath.row;
				NSUInteger rowsInSection = [self numberOfRowsInSection:section];
				if(row + 1 < rowsInSection) {
					row++;
				} else {
					NSUInteger sections = [self numberOfSections];
					while(section + 1 < sections) {
						section++;
						NSUInteger rowsInSection = [self numberOfRowsInSection:section];
						if(rowsInSection > 0) {
							row = 0;
							break;
						}
					}
				}
				
				return [TUIFastIndexPath indexPathForRow:row inSection:section];
			});

			return YES;
		}
	}
	
	return [super performKeyAction:event];
}

- (BOOL)maintainContentOffsetAfterReload
{
	return _tableFlags.maintainContentOffsetAfterReload;
}

- (void)setMaintainContentOffsetAfterReload:(BOOL)newValue
{
	_tableFlags.maintainContentOffsetAfterReload = newValue;
}

@end


@implementation NSIndexPath (TUITableView)

+ (NSIndexPath *)indexPathForRow:(NSUInteger)row inSection:(NSUInteger)section
{
	NSUInteger i[] = {section, row};
	return [NSIndexPath indexPathWithIndexes:i length:2];
}

- (NSUInteger)section
{
	return [self indexAtPosition:0];
}

- (NSUInteger)row
{
	return [self indexAtPosition:1];
}

@end<|MERGE_RESOLUTION|>--- conflicted
+++ resolved
@@ -1064,17 +1064,10 @@
 
 - (void)selectRowAtIndexPath:(TUIFastIndexPath *)indexPath animated:(BOOL)animated scrollPosition:(TUITableViewScrollPosition)scrollPosition
 {
-<<<<<<< HEAD
-	TUIFastIndexPath *oldIndexPath = [[[self indexPathForSelectedRow] retain] autorelease];
+	TUIFastIndexPath *oldIndexPath = [self indexPathForSelectedRow];
 //	if([indexPath isEqual:oldIndexPath]) {
 //		// just scroll to visible
 //	} else {
-=======
-  TUIFastIndexPath *oldIndexPath = [self indexPathForSelectedRow];  
-	if([indexPath isEqual:oldIndexPath]) {
-		// just scroll to visible
-	} else {
->>>>>>> 03c9552d
 		[self deselectRowAtIndexPath:[self indexPathForSelectedRow] animated:animated];
 		
 		TUITableViewCell *cell = [self cellForRowAtIndexPath:indexPath]; // may be nil
@@ -1084,18 +1077,10 @@
 		[cell setNeedsDisplay];
 		
 		// only notify when the selection actually changes
-<<<<<<< HEAD
 		if([self.delegate respondsToSelector:@selector(tableView:didSelectRowAtIndexPath:)]){
 			[self.delegate tableView:self didSelectRowAtIndexPath:indexPath];
 		}
 //	}
-=======
-    if([self.delegate respondsToSelector:@selector(tableView:didSelectRowAtIndexPath:)]){
-      [self.delegate tableView:self didSelectRowAtIndexPath:indexPath];
-    }
-		
-	}
->>>>>>> 03c9552d
 
   NSResponder *firstResponder = [self.nsWindow firstResponder];
   if(firstResponder == self || firstResponder == [self cellForRowAtIndexPath:oldIndexPath]) {

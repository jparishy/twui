--- conflicted
+++ resolved
@@ -41,25 +41,16 @@
 
 - (void)dealloc
 {
-<<<<<<< HEAD
 	[[NSNotificationCenter defaultCenter] removeObserver:self name:NSWindowDidResignKeyNotification object:nil];
 	[[NSNotificationCenter defaultCenter] removeObserver:self name:NSWindowDidBecomeKeyNotification object:nil];
 	
 	[rootView removeFromSuperview];
     rootView.nsView = nil;
-	[rootView release];
-=======
->>>>>>> 03c9552d
+	
 	rootView = nil;
 	_hoverView = nil;
 	_trackingView = nil;
 	_trackingArea = nil;
-<<<<<<< HEAD
-	[_hyperCompletion release];
-	[_tempTextRendererForTextInputClient release];
-	_tempTextRendererForTextInputClient = nil;
-=======
->>>>>>> 03c9552d
 	
 }
 

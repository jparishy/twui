--- conflicted
+++ resolved
@@ -101,14 +101,7 @@
 - (void)_buildFramesetter
 {
 	if(!_ct_framesetter) {
-<<<<<<< HEAD
-		_ct_framesetter = CTFramesetterCreateWithAttributedString((CFAttributedStringRef)attributedString);
-=======
 		_ct_framesetter = CTFramesetterCreateWithAttributedString((__bridge CFAttributedStringRef)attributedString);
-		_ct_path = CGPathCreateMutable();
-		CGPathAddRect((CGMutablePathRef)_ct_path, NULL, frame);
-		_ct_frame = CTFramesetterCreateFrame(_ct_framesetter, CFRangeMake(0, 0), _ct_path, NULL);
->>>>>>> 03c9552d
 	}
 	
 	[self _buildFrame];
@@ -425,11 +418,7 @@
 		cachedRects = wrappedRects;
 	}
 	
-<<<<<<< HEAD
 	return cachedRects;
-=======
-	return [wrappedRects copy];
->>>>>>> 03c9552d
 }
 
 - (BOOL)backgroundDrawingEnabled

/*
 Copyright 2011 Twitter, Inc.
 
 Licensed under the Apache License, Version 2.0 (the "License");
 you may not use this work except in compliance with the License.
 You may obtain a copy of the License in the LICENSE file, or at:
 
 http://www.apache.org/licenses/LICENSE-2.0
 
 Unless required by applicable law or agreed to in writing, software
 distributed under the License is distributed on an "AS IS" BASIS,
 WITHOUT WARRANTIES OR CONDITIONS OF ANY KIND, either express or implied.
 See the License for the specific language governing permissions and
 limitations under the License.
 */

#import "TUIKit.h"
#import "TUITextView.h"
#import "TUITextViewEditor.h"
#import "TUITextRenderer+Event.h"

@interface TUITextView ()
- (void)_checkSpelling;
- (void)_replaceMisspelledWord:(NSMenuItem *)menuItem;

@property (nonatomic, retain) NSArray *lastCheckResults;
@property (nonatomic, retain) NSTextCheckingResult *selectedTextCheckingResult;
@end

@implementation TUITextView

@synthesize delegate;
@synthesize drawFrame;
@synthesize font;
@synthesize textColor;
@synthesize textAlignment;
@synthesize editable;
@synthesize contentInset;
@synthesize placeholder;
@synthesize spellCheckingEnabled;
@synthesize lastCheckResults;
@synthesize selectedTextCheckingResult;
@synthesize autocorrectionEnabled;

- (void)_updateDefaultAttributes
{
	renderer.defaultAttributes = [NSDictionary dictionaryWithObjectsAndKeys:
						 (id)[self.font ctFont], kCTFontAttributeName,
						 [self.textColor CGColor], kCTForegroundColorAttributeName,
						 ABNSParagraphStyleForTextAlignment(textAlignment), NSParagraphStyleAttributeName,
						 nil];
	renderer.markedAttributes = [NSDictionary dictionaryWithObjectsAndKeys:
						(id)[self.font ctFont], kCTFontAttributeName,
						[self.textColor CGColor], kCTForegroundColorAttributeName,
						ABNSParagraphStyleForTextAlignment(textAlignment), NSParagraphStyleAttributeName,
						nil];
}

- (Class)textEditorClass
{
	return [TUITextViewEditor class];
}

- (id)initWithFrame:(CGRect)frame
{
	if((self = [super initWithFrame:frame])) {
		self.backgroundColor = [TUIColor clearColor];
		
		renderer = [[[self textEditorClass] alloc] init];
		self.textRenderers = [NSArray arrayWithObject:renderer];
		
		cursor = [[TUIView alloc] initWithFrame:CGRectZero];
		cursor.userInteractionEnabled = NO;
		cursor.backgroundColor = [TUIColor linkColor];
		[self addSubview:cursor];
		[cursor release];
		
		self.font = [TUIFont fontWithName:@"HelveticaNeue" size:12];
		self.textColor = [TUIColor blackColor];
		[self _updateDefaultAttributes];
	}
	return self;
}

- (void)dealloc
{
	[renderer release];
	[drawFrame release];
	[font release];
	[textColor release];
	[placeholder release];
	[lastCheckResults release];
	[selectedTextCheckingResult release];
	[super dealloc];
}

- (id)forwardingTargetForSelector:(SEL)sel
{
	if([renderer respondsToSelector:sel])
		return renderer;
	return nil;
}

- (void)mouseEntered:(NSEvent *)event
{
	[super mouseEntered:event];
	[[NSCursor IBeamCursor] push];
}

- (void)mouseExited:(NSEvent *)event
{
	[super mouseExited:event];
	[NSCursor pop];
}

- (void)setDelegate:(id <TUITextViewDelegate>)d
{
	delegate = d;
	_textViewFlags.delegateTextViewDidChange = [delegate respondsToSelector:@selector(textViewDidChange:)];
	_textViewFlags.delegateDoCommandBySelector = [delegate respondsToSelector:@selector(textView:doCommandBySelector:)];
}

- (TUIResponder *)initialFirstResponder
{
	return renderer.initialFirstResponder;
}

- (void)setFont:(TUIFont *)f
{
	[f retain];
	[font release];
	font = f;
	[self _updateDefaultAttributes];
}

- (void)setTextColor:(TUIColor *)c
{
	[c retain];
	[textColor release];
	textColor = c;
	[self _updateDefaultAttributes];
}	

- (void)setTextAlignment:(TUITextAlignment)t
{
	textAlignment = t;
	[self _updateDefaultAttributes];
}

- (BOOL)hasText
{
	return [[self text] length] > 0;
}

static CAAnimation *ThrobAnimation()
{
	CAKeyframeAnimation *a = [CAKeyframeAnimation animation];
	a.keyPath = @"opacity";
	a.values = [NSArray arrayWithObjects:
				[NSNumber numberWithFloat:1.0],
				[NSNumber numberWithFloat:1.0],
				[NSNumber numberWithFloat:1.0],
				[NSNumber numberWithFloat:1.0],
				[NSNumber numberWithFloat:1.0],
				[NSNumber numberWithFloat:0.5],
				[NSNumber numberWithFloat:0.0],
				[NSNumber numberWithFloat:0.0],
				[NSNumber numberWithFloat:0.0],
				[NSNumber numberWithFloat:1.0],
				nil];
	a.duration = 1.0;
	a.repeatCount = INT_MAX;
	return a;
}

- (BOOL)singleLine
{
	return NO; // text field returns yes
}

- (CGRect)textRect
{
	CGRect b = self.bounds;
	b.origin.x += contentInset.left;
	b.origin.y += contentInset.bottom;
	b.size.width -= contentInset.left + contentInset.right;
	b.size.height -= contentInset.bottom + contentInset.top;
	return b;
}

- (BOOL)_isKey // will fix
{
	NSResponder *firstResponder = [self.nsWindow firstResponder];
	if(firstResponder == self) {
		// responder should be on the renderer
		NSLog(@"making renderer first responder");
		[self.nsWindow tui_makeFirstResponder:renderer];
		firstResponder = renderer;
	}
	return (firstResponder == renderer);
}

- (void)drawRect:(CGRect)rect
{
	CGContextRef ctx = TUIGraphicsGetCurrentContext();
	
	if(drawFrame)
		drawFrame(self, rect);
	
	BOOL singleLine = [self singleLine];
	BOOL doMask = singleLine;
	
	CGRect textRect = [self textRect];
	CGRect rendererFrame = textRect;
	if(singleLine) rendererFrame.size.width = 2000.0f;
	if(!CGRectEqualToRect(rendererFrame, _lastTextRect)) {
		renderer.frame = rendererFrame;
		_lastTextRect = rendererFrame;
	}
	
	if(doMask) {
		CGContextSaveGState(ctx);
		CGFloat radius = floor(rect.size.height / 2);
		CGContextClipToRoundRect(ctx, CGRectInset(textRect, 0.0f, -radius), radius);
	}
	
	[renderer draw];
	
	if(doMask) {
		CGContextRestoreGState(ctx);
	}
	
	NSRange selection = [renderer selectedRange];
	BOOL key = [self _isKey];
	if(key && selection.length == 0) {
		cursor.hidden = NO;
		
		BOOL fakeMetrics = ([[renderer backingStore] length] == 0);
		
		if(fakeMetrics) {
			// setup fake stuff - fake character with font
			TUIAttributedString *fake = [TUIAttributedString stringWithString:@"M"];
			fake.font = self.font;
			renderer.attributedString = fake;
			selection = NSMakeRange(0, 0);
		}

		// Ugh. So this seems to be a decent approximation for the height of the cursor. It doesn't always match the native cursor but what ev.
		CGRect r = CGRectIntegral([renderer firstRectForCharacterRange:ABCFRangeFromNSRange(selection)]);
		r.size.width = 2.0f;
		CGRect fontBoundingBox = CTFontGetBoundingBox(self.font.ctFont);
		r.size.height = round(fontBoundingBox.origin.y + fontBoundingBox.size.height);
		r.origin.y += floor(self.font.leading);
//		NSLog(@"ascent: %f, descent: %f, leading: %f, cap height: %f, x-height: %f, bounding: %@", self.font.ascender, self.font.descender, self.font.leading, self.font.capHeight, self.font.xHeight, NSStringFromRect(CTFontGetBoundingBox(self.font.ctFont)));
		
		[TUIView setAnimationsEnabled:NO block:^{
			cursor.frame = r;
		}];
		
		if(fakeMetrics) {
			// restore
			renderer.attributedString = [renderer backingStore];
		}
		
		[cursor.layer removeAnimationForKey:@"opacity"];
		[cursor.layer addAnimation:ThrobAnimation() forKey:@"opacity"];
	} else {
		cursor.hidden = YES;
	}
}

- (void)_textDidChange
{
	if(_textViewFlags.delegateTextViewDidChange)
		[delegate textViewDidChange:self];
	
	if(spellCheckingEnabled) {
		[self _checkSpelling];
	}
}

- (void)_checkSpelling
<<<<<<< HEAD
{
	NSTextCheckingType checkingTypes = NSTextCheckingTypeSpelling;
	if(autocorrectionEnabled) checkingTypes |= NSTextCheckingTypeCorrection;
	
	lastCheckToken = [[NSSpellChecker sharedSpellChecker] requestCheckingOfString:self.text range:NSMakeRange(0, [self.text length]) types:checkingTypes options:nil inSpellDocumentWithTag:0 completionHandler:^(NSInteger sequenceNumber, NSArray *results, NSOrthography *orthography, NSInteger wordCount) {
=======
{	
	lastCheckToken = [[NSSpellChecker sharedSpellChecker] requestCheckingOfString:self.text range:NSMakeRange(0, [self.text length]) types:NSTextCheckingTypeSpelling options:nil inSpellDocumentWithTag:0 completionHandler:^(NSInteger sequenceNumber, NSArray *results, NSOrthography *orthography, NSInteger wordCount) {
>>>>>>> a3027177
		// This needs to happen on the main thread so that the user doesn't enter more text while we're changing the attributed string.
		dispatch_async(dispatch_get_main_queue(), ^{
			// we only care about the most recent results, ignore anything older
			if(sequenceNumber != lastCheckToken) return;
<<<<<<< HEAD
			
			if([self.lastCheckResults isEqualToArray:results]) return;
			
=======
						
>>>>>>> a3027177
			[[renderer backingStore] beginEditing];
			
			NSRange wholeStringRange = NSMakeRange(0, [self.text length]);
			[[renderer backingStore] removeAttribute:(id)kCTUnderlineColorAttributeName range:wholeStringRange];
			[[renderer backingStore] removeAttribute:(id)kCTUnderlineStyleAttributeName range:wholeStringRange];
			
			NSRange selectionRange = [self selectedRange];
<<<<<<< HEAD
			NSMutableArray *autocorrectedResults = [NSMutableArray array];
			for(NSTextCheckingResult *result in results) {
				// Don't check the word they're typing. It's just annoying.
				BOOL isActiveWord = (result.range.location + result.range.length == selectionRange.location) && selectionRange.length == 0;
				if(isActiveWord) continue;
				
				if(result.resultType == NSTextCheckingTypeCorrection) {
					[[renderer backingStore] replaceCharactersInRange:result.range withString:result.replacementString];
					
					[autocorrectedResults addObject:result];
				} else if(result.resultType == NSTextCheckingTypeSpelling) {
					[[renderer backingStore] addAttribute:(id)kCTUnderlineColorAttributeName value:(id)[TUIColor redColor].CGColor range:result.range];
					[[renderer backingStore] addAttribute:(id)kCTUnderlineStyleAttributeName value:[NSNumber numberWithInteger:kCTUnderlineStyleThick | kCTUnderlinePatternDot] range:result.range];
				}
			}
			
			// We need to go back and remove any misspelled markers from the results that we autocorrected.
			for(NSTextCheckingResult *result in autocorrectedResults) {
				[[renderer backingStore] removeAttribute:(id)kCTUnderlineColorAttributeName range:result.range];
				[[renderer backingStore] removeAttribute:(id)kCTUnderlineStyleAttributeName range:result.range];
=======
			for(NSTextCheckingResult *result in results) {
				// Don't spell check the word they're typing, otherwise we're constantly marking it as misspelled and that's lame.
				BOOL isActiveWord = (result.range.location + result.range.length == selectionRange.location) && selectionRange.length == 0;
				if(isActiveWord) continue;
				
				[[renderer backingStore] addAttribute:(id)kCTUnderlineColorAttributeName value:(id)[TUIColor redColor].CGColor range:result.range];
				[[renderer backingStore] addAttribute:(id)kCTUnderlineStyleAttributeName value:[NSNumber numberWithInteger:kCTUnderlineStyleThick | kCTUnderlinePatternDot] range:result.range];
>>>>>>> a3027177
			}
			
			[[renderer backingStore] endEditing];
			[renderer reset]; // make sure we reset so that the renderer uses our new attributes
<<<<<<< HEAD
			
=======

>>>>>>> a3027177
			[self setNeedsDisplay];
			
			self.lastCheckResults = results;
		});
	}];
}

- (NSMenu *)menuForEvent:(NSEvent *)event
{
	CFIndex stringIndex = [renderer stringIndexForEvent:event];
	for(NSTextCheckingResult *result in lastCheckResults) {
		if(stringIndex >= result.range.location && stringIndex <= result.range.location + result.range.length) {
			self.selectedTextCheckingResult = result;
			break;
		}
	}
	
	if(selectedTextCheckingResult == nil) return nil;
		
	NSMenu *menu = [[NSMenu alloc] initWithTitle:@""];
	NSArray *guesses = [[NSSpellChecker sharedSpellChecker] guessesForWordRange:selectedTextCheckingResult.range inString:[self text] language:nil inSpellDocumentWithTag:0];
	if(guesses.count > 0) {
		for(NSString *guess in guesses) {
			NSMenuItem *menuItem = [[NSMenuItem alloc] initWithTitle:guess action:@selector(_replaceMisspelledWord:) keyEquivalent:@""];
			[menuItem setTarget:self];
			[menuItem setRepresentedObject:guess];
			[menu addItem:menuItem];
			[menuItem release];
		}
	} else {
		NSMenuItem *menuItem = [[NSMenuItem alloc] initWithTitle:@"No guesses" action:NULL keyEquivalent:@""];
		[menu addItem:menuItem];
		[menuItem release];
	}
	
	return [menu autorelease];
}

- (void)_replaceMisspelledWord:(NSMenuItem *)menuItem
{	
	NSString *replacement = [menuItem representedObject];
	[[renderer backingStore] beginEditing];
	[[renderer backingStore] removeAttribute:(id)kCTUnderlineColorAttributeName range:selectedTextCheckingResult.range];
	[[renderer backingStore] removeAttribute:(id)kCTUnderlineStyleAttributeName range:selectedTextCheckingResult.range];
	[[renderer backingStore] replaceCharactersInRange:self.selectedTextCheckingResult.range withString:replacement];
	[[renderer backingStore] endEditing];
	[renderer reset];
	
	[self _textDidChange];
	
	self.selectedTextCheckingResult = nil;
}

- (NSRange)selectedRange
{
	return [renderer selectedRange];
}

- (void)setSelectedRange:(NSRange)r
{
	[renderer setSelectedRange:r];
}

- (NSString *)text
{
	return renderer.text;
}

- (void)setText:(NSString *)t
{
	[renderer setText:t];
}

- (void)selectAll:(id)sender
{
	[self setSelectedRange:NSMakeRange(0, [self.text length])];
}

- (BOOL)acceptsFirstResponder
{
    return YES;
}

- (BOOL)doCommandBySelector:(SEL)selector
{
	if(_textViewFlags.delegateDoCommandBySelector) {
		return [delegate textView:self doCommandBySelector:selector];
	}
	
	return NO;
}

@end

static void TUITextViewDrawRoundedFrame(TUIView *view, CGFloat radius, BOOL overDark)
{
	CGRect rect = view.bounds;
	CGContextRef ctx = TUIGraphicsGetCurrentContext();
	CGContextSaveGState(ctx);
	
	if(overDark) {
		rect.size.height -= 1;
		
		CGContextSetRGBFillColor(ctx, 1, 1, 1, 0.4);
		CGContextFillRoundRect(ctx, rect, radius);
		
		rect.origin.y += 1;
		
		CGContextSetRGBFillColor(ctx, 0, 0, 0, 0.65);
		CGContextFillRoundRect(ctx, rect, radius);
	} else {
		rect.size.height -= 1;
		
		CGContextSetRGBFillColor(ctx, 1, 1, 1, 0.5);
		CGContextFillRoundRect(ctx, rect, radius);
		
		rect.origin.y += 1;
		
		CGContextSetRGBFillColor(ctx, 0, 0, 0, 0.35);
		CGContextFillRoundRect(ctx, rect, radius);
	}
	
	rect = CGRectInset(rect, 1, 1);
	CGContextClipToRoundRect(ctx, rect, radius);
	CGFloat a = 0.9;
	CGFloat b = 1.0;
	CGFloat colorA[] = {a, a, a, 1.0};
	CGFloat colorB[] = {b, b, b, 1.0};
	CGContextSetRGBFillColor(ctx, 1, 1, 1, 1);
	CGContextFillRect(ctx, rect);
	CGContextDrawLinearGradientBetweenPoints(ctx, CGPointMake(0, rect.size.height+5), colorA, CGPointMake(0, 5), colorB);
	
	CGContextRestoreGState(ctx);
}

TUIViewDrawRect TUITextViewSearchFrame(void)
{
	return [[^(TUIView *view, CGRect rect) {
		TUITextViewDrawRoundedFrame(view, 	floor(view.bounds.size.height / 2), NO);
	} copy] autorelease];
}

TUIViewDrawRect TUITextViewSearchFrameOverDark(void)
{
	return [[^(TUIView *view, CGRect rect) {
		TUITextViewDrawRoundedFrame(view, 	floor(view.bounds.size.height / 2), YES);
	} copy] autorelease];
}<|MERGE_RESOLUTION|>--- conflicted
+++ resolved
@@ -280,27 +280,18 @@
 }
 
 - (void)_checkSpelling
-<<<<<<< HEAD
 {
 	NSTextCheckingType checkingTypes = NSTextCheckingTypeSpelling;
 	if(autocorrectionEnabled) checkingTypes |= NSTextCheckingTypeCorrection;
 	
 	lastCheckToken = [[NSSpellChecker sharedSpellChecker] requestCheckingOfString:self.text range:NSMakeRange(0, [self.text length]) types:checkingTypes options:nil inSpellDocumentWithTag:0 completionHandler:^(NSInteger sequenceNumber, NSArray *results, NSOrthography *orthography, NSInteger wordCount) {
-=======
-{	
-	lastCheckToken = [[NSSpellChecker sharedSpellChecker] requestCheckingOfString:self.text range:NSMakeRange(0, [self.text length]) types:NSTextCheckingTypeSpelling options:nil inSpellDocumentWithTag:0 completionHandler:^(NSInteger sequenceNumber, NSArray *results, NSOrthography *orthography, NSInteger wordCount) {
->>>>>>> a3027177
 		// This needs to happen on the main thread so that the user doesn't enter more text while we're changing the attributed string.
 		dispatch_async(dispatch_get_main_queue(), ^{
 			// we only care about the most recent results, ignore anything older
 			if(sequenceNumber != lastCheckToken) return;
-<<<<<<< HEAD
 			
 			if([self.lastCheckResults isEqualToArray:results]) return;
 			
-=======
-						
->>>>>>> a3027177
 			[[renderer backingStore] beginEditing];
 			
 			NSRange wholeStringRange = NSMakeRange(0, [self.text length]);
@@ -308,7 +299,6 @@
 			[[renderer backingStore] removeAttribute:(id)kCTUnderlineStyleAttributeName range:wholeStringRange];
 			
 			NSRange selectionRange = [self selectedRange];
-<<<<<<< HEAD
 			NSMutableArray *autocorrectedResults = [NSMutableArray array];
 			for(NSTextCheckingResult *result in results) {
 				// Don't check the word they're typing. It's just annoying.
@@ -329,24 +319,11 @@
 			for(NSTextCheckingResult *result in autocorrectedResults) {
 				[[renderer backingStore] removeAttribute:(id)kCTUnderlineColorAttributeName range:result.range];
 				[[renderer backingStore] removeAttribute:(id)kCTUnderlineStyleAttributeName range:result.range];
-=======
-			for(NSTextCheckingResult *result in results) {
-				// Don't spell check the word they're typing, otherwise we're constantly marking it as misspelled and that's lame.
-				BOOL isActiveWord = (result.range.location + result.range.length == selectionRange.location) && selectionRange.length == 0;
-				if(isActiveWord) continue;
-				
-				[[renderer backingStore] addAttribute:(id)kCTUnderlineColorAttributeName value:(id)[TUIColor redColor].CGColor range:result.range];
-				[[renderer backingStore] addAttribute:(id)kCTUnderlineStyleAttributeName value:[NSNumber numberWithInteger:kCTUnderlineStyleThick | kCTUnderlinePatternDot] range:result.range];
->>>>>>> a3027177
 			}
 			
 			[[renderer backingStore] endEditing];
 			[renderer reset]; // make sure we reset so that the renderer uses our new attributes
-<<<<<<< HEAD
-			
-=======
-
->>>>>>> a3027177
+
 			[self setNeedsDisplay];
 			
 			self.lastCheckResults = results;

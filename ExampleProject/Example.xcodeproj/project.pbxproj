// !$*UTF8*$!
{
	archiveVersion = 1;
	classes = {
	};
	objectVersion = 46;
	objects = {

/* Begin PBXBuildFile section */
		5C55D83113A663E2000ED768 /* TUIViewNSViewContainer.m in Sources */ = {isa = PBXBuildFile; fileRef = 5C55D83013A663E2000ED768 /* TUIViewNSViewContainer.m */; };
		5C55D83413A667A0000ED768 /* ExampleView.m in Sources */ = {isa = PBXBuildFile; fileRef = 5C55D83313A667A0000ED768 /* ExampleView.m */; };
		5C55D83713A66BD5000ED768 /* ExampleTableViewCell.m in Sources */ = {isa = PBXBuildFile; fileRef = 5C55D83613A66BD5000ED768 /* ExampleTableViewCell.m */; };
		5C57CF3D13A7E7C00032AC1F /* clock.png in Resources */ = {isa = PBXBuildFile; fileRef = 5C57CF3C13A7E7C00032AC1F /* clock.png */; };
		5C782FA513A541EC00CF69EF /* ABActiveRange.m in Sources */ = {isa = PBXBuildFile; fileRef = 5C782FA413A541EC00CF69EF /* ABActiveRange.m */; };
		5C782FD013A54FFF00CF69EF /* ApplicationServices.framework in Frameworks */ = {isa = PBXBuildFile; fileRef = 5C782FCF13A54FFD00CF69EF /* ApplicationServices.framework */; };
		5C782FD713A556A900CF69EF /* QuartzCore.framework in Frameworks */ = {isa = PBXBuildFile; fileRef = 5C782FD613A556A800CF69EF /* QuartzCore.framework */; };
		5C78300513A577B100CF69EF /* TUICGAdditions.m in Sources */ = {isa = PBXBuildFile; fileRef = 5C78300413A5778500CF69EF /* TUICGAdditions.m */; };
		5C90DB9D13A7C08E00ECDD14 /* ExampleTabBar.m in Sources */ = {isa = PBXBuildFile; fileRef = 5C90DB9C13A7C08D00ECDD14 /* ExampleTabBar.m */; };
		5ED06F2C13F4C98800B34CAE /* TUITextViewEditor.m in Sources */ = {isa = PBXBuildFile; fileRef = 5ED06F2B13F4C98800B34CAE /* TUITextViewEditor.m */; };
		5ED56678139DC30300031CDF /* Cocoa.framework in Frameworks */ = {isa = PBXBuildFile; fileRef = 5ED56677139DC30300031CDF /* Cocoa.framework */; };
		5ED56682139DC30300031CDF /* InfoPlist.strings in Resources */ = {isa = PBXBuildFile; fileRef = 5ED56680139DC30300031CDF /* InfoPlist.strings */; };
		5ED56685139DC30300031CDF /* main.m in Sources */ = {isa = PBXBuildFile; fileRef = 5ED56684139DC30300031CDF /* main.m */; };
		5ED56688139DC30300031CDF /* Credits.rtf in Resources */ = {isa = PBXBuildFile; fileRef = 5ED56686139DC30300031CDF /* Credits.rtf */; };
		5ED5668B139DC30300031CDF /* ExampleAppDelegate.m in Sources */ = {isa = PBXBuildFile; fileRef = 5ED5668A139DC30300031CDF /* ExampleAppDelegate.m */; };
		5ED5668E139DC30300031CDF /* MainMenu.xib in Resources */ = {isa = PBXBuildFile; fileRef = 5ED5668C139DC30300031CDF /* MainMenu.xib */; };
		5ED566F7139DC35100031CDF /* TUIAccessibility.m in Sources */ = {isa = PBXBuildFile; fileRef = 5ED56697139DC35100031CDF /* TUIAccessibility.m */; };
		5ED566F8139DC35100031CDF /* TUIActivityIndicatorView.m in Sources */ = {isa = PBXBuildFile; fileRef = 5ED56699139DC35100031CDF /* TUIActivityIndicatorView.m */; };
		5ED566F9139DC35100031CDF /* TUIAttributedString.m in Sources */ = {isa = PBXBuildFile; fileRef = 5ED5669B139DC35100031CDF /* TUIAttributedString.m */; };
		5ED566FC139DC35100031CDF /* TUIButton+Content.m in Sources */ = {isa = PBXBuildFile; fileRef = 5ED566A0139DC35100031CDF /* TUIButton+Content.m */; };
		5ED566FD139DC35100031CDF /* TUIButton.m in Sources */ = {isa = PBXBuildFile; fileRef = 5ED566A2139DC35100031CDF /* TUIButton.m */; };
		5ED566FE139DC35100031CDF /* TUIColor.m in Sources */ = {isa = PBXBuildFile; fileRef = 5ED566A4139DC35100031CDF /* TUIColor.m */; };
		5ED566FF139DC35100031CDF /* TUIControl+TargetAction.m in Sources */ = {isa = PBXBuildFile; fileRef = 5ED566A5139DC35100031CDF /* TUIControl+TargetAction.m */; };
		5ED56700139DC35100031CDF /* TUIControl.m in Sources */ = {isa = PBXBuildFile; fileRef = 5ED566A7139DC35100031CDF /* TUIControl.m */; };
		5ED56701139DC35100031CDF /* TUIFastIndexPath.m in Sources */ = {isa = PBXBuildFile; fileRef = 5ED566A9139DC35100031CDF /* TUIFastIndexPath.m */; };
		5ED56702139DC35100031CDF /* TUIFont.m in Sources */ = {isa = PBXBuildFile; fileRef = 5ED566AB139DC35100031CDF /* TUIFont.m */; };
		5ED56703139DC35100031CDF /* TUIGeometry.m in Sources */ = {isa = PBXBuildFile; fileRef = 5ED566AD139DC35100031CDF /* TUIGeometry.m */; };
		5ED56704139DC35100031CDF /* TUIImage+Drawing.m in Sources */ = {isa = PBXBuildFile; fileRef = 5ED566AF139DC35100031CDF /* TUIImage+Drawing.m */; };
		5ED56705139DC35100031CDF /* TUIImage.m in Sources */ = {isa = PBXBuildFile; fileRef = 5ED566B1139DC35100031CDF /* TUIImage.m */; };
		5ED56706139DC35100031CDF /* TUIImageView.m in Sources */ = {isa = PBXBuildFile; fileRef = 5ED566B3139DC35100031CDF /* TUIImageView.m */; };
		5ED56707139DC35100031CDF /* TUIKit.m in Sources */ = {isa = PBXBuildFile; fileRef = 5ED566B5139DC35100031CDF /* TUIKit.m */; };
		5ED56708139DC35100031CDF /* TUILabel.m in Sources */ = {isa = PBXBuildFile; fileRef = 5ED566B7139DC35100031CDF /* TUILabel.m */; };
		5ED5670C139DC35100031CDF /* TUINSView+Hyperfocus.m in Sources */ = {isa = PBXBuildFile; fileRef = 5ED566BF139DC35100031CDF /* TUINSView+Hyperfocus.m */; };
		5ED5670D139DC35100031CDF /* TUINSView+NSTextInputClient.m in Sources */ = {isa = PBXBuildFile; fileRef = 5ED566C0139DC35100031CDF /* TUINSView+NSTextInputClient.m */; };
		5ED5670E139DC35100031CDF /* TUINSView.m in Sources */ = {isa = PBXBuildFile; fileRef = 5ED566C2139DC35100031CDF /* TUINSView.m */; };
		5ED5670F139DC35100031CDF /* TUINSWindow.m in Sources */ = {isa = PBXBuildFile; fileRef = 5ED566C4139DC35100031CDF /* TUINSWindow.m */; };
		5ED56710139DC35100031CDF /* TUIResponder.m in Sources */ = {isa = PBXBuildFile; fileRef = 5ED566C6139DC35100031CDF /* TUIResponder.m */; };
		5ED56711139DC35100031CDF /* TUIScrollKnob.m in Sources */ = {isa = PBXBuildFile; fileRef = 5ED566C8139DC35100031CDF /* TUIScrollKnob.m */; };
		5ED56712139DC35100031CDF /* TUIScrollView.m in Sources */ = {isa = PBXBuildFile; fileRef = 5ED566CA139DC35100031CDF /* TUIScrollView.m */; };
		5ED56713139DC35100031CDF /* TUIStringDrawing.m in Sources */ = {isa = PBXBuildFile; fileRef = 5ED566CC139DC35100031CDF /* TUIStringDrawing.m */; };
		5ED56715139DC35100031CDF /* TUITableView+Additions.m in Sources */ = {isa = PBXBuildFile; fileRef = 5ED566D0139DC35100031CDF /* TUITableView+Additions.m */; };
		5ED56716139DC35100031CDF /* TUITableView+Derepeater.m in Sources */ = {isa = PBXBuildFile; fileRef = 5ED566D2139DC35100031CDF /* TUITableView+Derepeater.m */; };
		5ED56717139DC35100031CDF /* TUITableView.m in Sources */ = {isa = PBXBuildFile; fileRef = 5ED566D4139DC35100031CDF /* TUITableView.m */; };
		5ED56718139DC35100031CDF /* TUITableViewCell.m in Sources */ = {isa = PBXBuildFile; fileRef = 5ED566D6139DC35100031CDF /* TUITableViewCell.m */; };
		5ED5671B139DC35100031CDF /* TUITextEditor.m in Sources */ = {isa = PBXBuildFile; fileRef = 5ED566DC139DC35100031CDF /* TUITextEditor.m */; };
		5ED5671C139DC35100031CDF /* TUITextField.m in Sources */ = {isa = PBXBuildFile; fileRef = 5ED566DE139DC35100031CDF /* TUITextField.m */; };
		5ED5671D139DC35100031CDF /* TUITextRenderer+Event.m in Sources */ = {isa = PBXBuildFile; fileRef = 5ED566E0139DC35100031CDF /* TUITextRenderer+Event.m */; };
		5ED5671E139DC35100031CDF /* TUITextRenderer+KeyBindings.m in Sources */ = {isa = PBXBuildFile; fileRef = 5ED566E1139DC35100031CDF /* TUITextRenderer+KeyBindings.m */; };
		5ED5671F139DC35100031CDF /* TUITextRenderer.m in Sources */ = {isa = PBXBuildFile; fileRef = 5ED566E3139DC35100031CDF /* TUITextRenderer.m */; };
		5ED56720139DC35100031CDF /* TUITextView.m in Sources */ = {isa = PBXBuildFile; fileRef = 5ED566E5139DC35100031CDF /* TUITextView.m */; };
		5ED56721139DC35100031CDF /* TUITooltipWindow.m in Sources */ = {isa = PBXBuildFile; fileRef = 5ED566E7139DC35100031CDF /* TUITooltipWindow.m */; };
		5ED56722139DC35100031CDF /* TUIView+Animation.m in Sources */ = {isa = PBXBuildFile; fileRef = 5ED566E8139DC35100031CDF /* TUIView+Animation.m */; };
		5ED56723139DC35100031CDF /* TUIView+Event.m in Sources */ = {isa = PBXBuildFile; fileRef = 5ED566EA139DC35100031CDF /* TUIView+Event.m */; };
		5ED56724139DC35100031CDF /* TUIView+NSTextInputClient.m in Sources */ = {isa = PBXBuildFile; fileRef = 5ED566EC139DC35100031CDF /* TUIView+NSTextInputClient.m */; };
		5ED56725139DC35100031CDF /* TUIView+PasteboardDragging.m in Sources */ = {isa = PBXBuildFile; fileRef = 5ED566EE139DC35100031CDF /* TUIView+PasteboardDragging.m */; };
		5ED56726139DC35100031CDF /* TUIView+Private.m in Sources */ = {isa = PBXBuildFile; fileRef = 5ED566F0139DC35100031CDF /* TUIView+Private.m */; };
		5ED56727139DC35100031CDF /* TUIView.m in Sources */ = {isa = PBXBuildFile; fileRef = 5ED566F2139DC35100031CDF /* TUIView.m */; };
		5ED56728139DC35100031CDF /* TUIViewController.m in Sources */ = {isa = PBXBuildFile; fileRef = 5ED566F4139DC35100031CDF /* TUIViewController.m */; };
		5ED56736139DC35800031CDF /* CoreText+Additions.m in Sources */ = {isa = PBXBuildFile; fileRef = 5ED56732139DC35800031CDF /* CoreText+Additions.m */; };
		D3502AAE13EA0FE4007C5CA7 /* TUITableView+Cell.m in Sources */ = {isa = PBXBuildFile; fileRef = D3502AAD13EA0FE4007C5CA7 /* TUITableView+Cell.m */; };
		D3CE671313C6646B00D47B2D /* ExampleSectionHeaderView.m in Sources */ = {isa = PBXBuildFile; fileRef = D3CE671213C6646B00D47B2D /* ExampleSectionHeaderView.m */; };
/* End PBXBuildFile section */

/* Begin PBXFileReference section */
		5C55D83013A663E2000ED768 /* TUIViewNSViewContainer.m */ = {isa = PBXFileReference; fileEncoding = 4; lastKnownFileType = sourcecode.c.objc; path = TUIViewNSViewContainer.m; sourceTree = "<group>"; };
		5C55D83213A667A0000ED768 /* ExampleView.h */ = {isa = PBXFileReference; fileEncoding = 4; lastKnownFileType = sourcecode.c.h; path = ExampleView.h; sourceTree = "<group>"; };
		5C55D83313A667A0000ED768 /* ExampleView.m */ = {isa = PBXFileReference; fileEncoding = 4; lastKnownFileType = sourcecode.c.objc; path = ExampleView.m; sourceTree = "<group>"; };
		5C55D83513A66BD5000ED768 /* ExampleTableViewCell.h */ = {isa = PBXFileReference; fileEncoding = 4; lastKnownFileType = sourcecode.c.h; path = ExampleTableViewCell.h; sourceTree = "<group>"; };
		5C55D83613A66BD5000ED768 /* ExampleTableViewCell.m */ = {isa = PBXFileReference; fileEncoding = 4; lastKnownFileType = sourcecode.c.objc; path = ExampleTableViewCell.m; sourceTree = "<group>"; };
		5C57CF3C13A7E7C00032AC1F /* clock.png */ = {isa = PBXFileReference; lastKnownFileType = image.png; path = clock.png; sourceTree = "<group>"; };
		5C782FA313A541EB00CF69EF /* ABActiveRange.h */ = {isa = PBXFileReference; fileEncoding = 4; lastKnownFileType = sourcecode.c.h; name = ABActiveRange.h; path = ../Support/ABActiveRange.h; sourceTree = "<group>"; };
		5C782FA413A541EC00CF69EF /* ABActiveRange.m */ = {isa = PBXFileReference; fileEncoding = 4; lastKnownFileType = sourcecode.c.objc; name = ABActiveRange.m; path = ../Support/ABActiveRange.m; sourceTree = "<group>"; };
		5C782FCF13A54FFD00CF69EF /* ApplicationServices.framework */ = {isa = PBXFileReference; lastKnownFileType = wrapper.framework; name = ApplicationServices.framework; path = System/Library/Frameworks/ApplicationServices.framework; sourceTree = SDKROOT; };
		5C782FD613A556A800CF69EF /* QuartzCore.framework */ = {isa = PBXFileReference; lastKnownFileType = wrapper.framework; name = QuartzCore.framework; path = System/Library/Frameworks/QuartzCore.framework; sourceTree = SDKROOT; };
		5C78300313A5776D00CF69EF /* TUICGAdditions.h */ = {isa = PBXFileReference; fileEncoding = 4; lastKnownFileType = sourcecode.c.h; path = TUICGAdditions.h; sourceTree = "<group>"; };
		5C78300413A5778500CF69EF /* TUICGAdditions.m */ = {isa = PBXFileReference; fileEncoding = 4; lastKnownFileType = sourcecode.c.objc; path = TUICGAdditions.m; sourceTree = "<group>"; };
		5C90DB9B13A7C08D00ECDD14 /* ExampleTabBar.h */ = {isa = PBXFileReference; fileEncoding = 4; lastKnownFileType = sourcecode.c.h; path = ExampleTabBar.h; sourceTree = "<group>"; };
		5C90DB9C13A7C08D00ECDD14 /* ExampleTabBar.m */ = {isa = PBXFileReference; fileEncoding = 4; lastKnownFileType = sourcecode.c.objc; path = ExampleTabBar.m; sourceTree = "<group>"; };
		5ED06F2A13F4C98800B34CAE /* TUITextViewEditor.h */ = {isa = PBXFileReference; fileEncoding = 4; lastKnownFileType = sourcecode.c.h; path = TUITextViewEditor.h; sourceTree = "<group>"; };
		5ED06F2B13F4C98800B34CAE /* TUITextViewEditor.m */ = {isa = PBXFileReference; fileEncoding = 4; lastKnownFileType = sourcecode.c.objc; path = TUITextViewEditor.m; sourceTree = "<group>"; };
		5ED56673139DC30300031CDF /* Example.app */ = {isa = PBXFileReference; explicitFileType = wrapper.application; includeInIndex = 0; path = Example.app; sourceTree = BUILT_PRODUCTS_DIR; };
		5ED56677139DC30300031CDF /* Cocoa.framework */ = {isa = PBXFileReference; lastKnownFileType = wrapper.framework; name = Cocoa.framework; path = System/Library/Frameworks/Cocoa.framework; sourceTree = SDKROOT; };
		5ED5667A139DC30300031CDF /* AppKit.framework */ = {isa = PBXFileReference; lastKnownFileType = wrapper.framework; name = AppKit.framework; path = System/Library/Frameworks/AppKit.framework; sourceTree = SDKROOT; };
		5ED5667B139DC30300031CDF /* CoreData.framework */ = {isa = PBXFileReference; lastKnownFileType = wrapper.framework; name = CoreData.framework; path = System/Library/Frameworks/CoreData.framework; sourceTree = SDKROOT; };
		5ED5667C139DC30300031CDF /* Foundation.framework */ = {isa = PBXFileReference; lastKnownFileType = wrapper.framework; name = Foundation.framework; path = System/Library/Frameworks/Foundation.framework; sourceTree = SDKROOT; };
		5ED5667F139DC30300031CDF /* Example-Info.plist */ = {isa = PBXFileReference; lastKnownFileType = text.plist.xml; path = "Example-Info.plist"; sourceTree = "<group>"; };
		5ED56681139DC30300031CDF /* en */ = {isa = PBXFileReference; lastKnownFileType = text.plist.strings; name = en; path = en.lproj/InfoPlist.strings; sourceTree = "<group>"; };
		5ED56683139DC30300031CDF /* Example-Prefix.pch */ = {isa = PBXFileReference; lastKnownFileType = sourcecode.c.h; path = "Example-Prefix.pch"; sourceTree = "<group>"; };
		5ED56684139DC30300031CDF /* main.m */ = {isa = PBXFileReference; lastKnownFileType = sourcecode.c.objc; path = main.m; sourceTree = "<group>"; };
		5ED56687139DC30300031CDF /* en */ = {isa = PBXFileReference; lastKnownFileType = text.rtf; name = en; path = en.lproj/Credits.rtf; sourceTree = "<group>"; };
		5ED56689139DC30300031CDF /* ExampleAppDelegate.h */ = {isa = PBXFileReference; lastKnownFileType = sourcecode.c.h; path = ExampleAppDelegate.h; sourceTree = "<group>"; };
		5ED5668A139DC30300031CDF /* ExampleAppDelegate.m */ = {isa = PBXFileReference; lastKnownFileType = sourcecode.c.objc; path = ExampleAppDelegate.m; sourceTree = "<group>"; };
		5ED5668D139DC30300031CDF /* en */ = {isa = PBXFileReference; lastKnownFileType = file.xib; name = en; path = en.lproj/MainMenu.xib; sourceTree = "<group>"; };
		5ED56696139DC35100031CDF /* TUIAccessibility.h */ = {isa = PBXFileReference; fileEncoding = 4; lastKnownFileType = sourcecode.c.h; lineEnding = 0; path = TUIAccessibility.h; sourceTree = "<group>"; xcLanguageSpecificationIdentifier = xcode.lang.objcpp; };
		5ED56697139DC35100031CDF /* TUIAccessibility.m */ = {isa = PBXFileReference; fileEncoding = 4; lastKnownFileType = sourcecode.c.objc; lineEnding = 0; path = TUIAccessibility.m; sourceTree = "<group>"; xcLanguageSpecificationIdentifier = xcode.lang.objc; };
		5ED56698139DC35100031CDF /* TUIActivityIndicatorView.h */ = {isa = PBXFileReference; fileEncoding = 4; lastKnownFileType = sourcecode.c.h; lineEnding = 0; path = TUIActivityIndicatorView.h; sourceTree = "<group>"; xcLanguageSpecificationIdentifier = xcode.lang.objcpp; };
		5ED56699139DC35100031CDF /* TUIActivityIndicatorView.m */ = {isa = PBXFileReference; fileEncoding = 4; lastKnownFileType = sourcecode.c.objc; lineEnding = 0; path = TUIActivityIndicatorView.m; sourceTree = "<group>"; xcLanguageSpecificationIdentifier = xcode.lang.objc; };
		5ED5669A139DC35100031CDF /* TUIAttributedString.h */ = {isa = PBXFileReference; fileEncoding = 4; lastKnownFileType = sourcecode.c.h; lineEnding = 0; path = TUIAttributedString.h; sourceTree = "<group>"; xcLanguageSpecificationIdentifier = xcode.lang.objcpp; };
		5ED5669B139DC35100031CDF /* TUIAttributedString.m */ = {isa = PBXFileReference; fileEncoding = 4; lastKnownFileType = sourcecode.c.objc; path = TUIAttributedString.m; sourceTree = "<group>"; };
		5ED566A0139DC35100031CDF /* TUIButton+Content.m */ = {isa = PBXFileReference; fileEncoding = 4; lastKnownFileType = sourcecode.c.objc; path = "TUIButton+Content.m"; sourceTree = "<group>"; };
		5ED566A1139DC35100031CDF /* TUIButton.h */ = {isa = PBXFileReference; fileEncoding = 4; lastKnownFileType = sourcecode.c.h; path = TUIButton.h; sourceTree = "<group>"; };
		5ED566A2139DC35100031CDF /* TUIButton.m */ = {isa = PBXFileReference; fileEncoding = 4; lastKnownFileType = sourcecode.c.objc; path = TUIButton.m; sourceTree = "<group>"; };
		5ED566A3139DC35100031CDF /* TUIColor.h */ = {isa = PBXFileReference; fileEncoding = 4; lastKnownFileType = sourcecode.c.h; path = TUIColor.h; sourceTree = "<group>"; };
		5ED566A4139DC35100031CDF /* TUIColor.m */ = {isa = PBXFileReference; fileEncoding = 4; lastKnownFileType = sourcecode.c.objc; path = TUIColor.m; sourceTree = "<group>"; };
		5ED566A5139DC35100031CDF /* TUIControl+TargetAction.m */ = {isa = PBXFileReference; fileEncoding = 4; lastKnownFileType = sourcecode.c.objc; path = "TUIControl+TargetAction.m"; sourceTree = "<group>"; };
		5ED566A6139DC35100031CDF /* TUIControl.h */ = {isa = PBXFileReference; fileEncoding = 4; lastKnownFileType = sourcecode.c.h; path = TUIControl.h; sourceTree = "<group>"; };
		5ED566A7139DC35100031CDF /* TUIControl.m */ = {isa = PBXFileReference; fileEncoding = 4; lastKnownFileType = sourcecode.c.objc; path = TUIControl.m; sourceTree = "<group>"; };
		5ED566A8139DC35100031CDF /* TUIFastIndexPath.h */ = {isa = PBXFileReference; fileEncoding = 4; lastKnownFileType = sourcecode.c.h; path = TUIFastIndexPath.h; sourceTree = "<group>"; };
		5ED566A9139DC35100031CDF /* TUIFastIndexPath.m */ = {isa = PBXFileReference; fileEncoding = 4; lastKnownFileType = sourcecode.c.objc; path = TUIFastIndexPath.m; sourceTree = "<group>"; };
		5ED566AA139DC35100031CDF /* TUIFont.h */ = {isa = PBXFileReference; fileEncoding = 4; lastKnownFileType = sourcecode.c.h; path = TUIFont.h; sourceTree = "<group>"; };
		5ED566AB139DC35100031CDF /* TUIFont.m */ = {isa = PBXFileReference; fileEncoding = 4; lastKnownFileType = sourcecode.c.objc; path = TUIFont.m; sourceTree = "<group>"; };
		5ED566AC139DC35100031CDF /* TUIGeometry.h */ = {isa = PBXFileReference; fileEncoding = 4; lastKnownFileType = sourcecode.c.h; path = TUIGeometry.h; sourceTree = "<group>"; };
		5ED566AD139DC35100031CDF /* TUIGeometry.m */ = {isa = PBXFileReference; fileEncoding = 4; lastKnownFileType = sourcecode.c.objc; lineEnding = 0; path = TUIGeometry.m; sourceTree = "<group>"; xcLanguageSpecificationIdentifier = xcode.lang.objc; };
		5ED566AE139DC35100031CDF /* TUIImage+Drawing.h */ = {isa = PBXFileReference; fileEncoding = 4; lastKnownFileType = sourcecode.c.h; lineEnding = 0; path = "TUIImage+Drawing.h"; sourceTree = "<group>"; xcLanguageSpecificationIdentifier = xcode.lang.objcpp; };
		5ED566AF139DC35100031CDF /* TUIImage+Drawing.m */ = {isa = PBXFileReference; fileEncoding = 4; lastKnownFileType = sourcecode.c.objc; path = "TUIImage+Drawing.m"; sourceTree = "<group>"; };
		5ED566B0139DC35100031CDF /* TUIImage.h */ = {isa = PBXFileReference; fileEncoding = 4; lastKnownFileType = sourcecode.c.h; path = TUIImage.h; sourceTree = "<group>"; };
		5ED566B1139DC35100031CDF /* TUIImage.m */ = {isa = PBXFileReference; fileEncoding = 4; lastKnownFileType = sourcecode.c.objc; path = TUIImage.m; sourceTree = "<group>"; };
		5ED566B2139DC35100031CDF /* TUIImageView.h */ = {isa = PBXFileReference; fileEncoding = 4; lastKnownFileType = sourcecode.c.h; path = TUIImageView.h; sourceTree = "<group>"; };
		5ED566B3139DC35100031CDF /* TUIImageView.m */ = {isa = PBXFileReference; fileEncoding = 4; lastKnownFileType = sourcecode.c.objc; path = TUIImageView.m; sourceTree = "<group>"; };
		5ED566B4139DC35100031CDF /* TUIKit.h */ = {isa = PBXFileReference; fileEncoding = 4; lastKnownFileType = sourcecode.c.h; path = TUIKit.h; sourceTree = "<group>"; };
		5ED566B5139DC35100031CDF /* TUIKit.m */ = {isa = PBXFileReference; fileEncoding = 4; lastKnownFileType = sourcecode.c.objc; path = TUIKit.m; sourceTree = "<group>"; };
		5ED566B6139DC35100031CDF /* TUILabel.h */ = {isa = PBXFileReference; fileEncoding = 4; lastKnownFileType = sourcecode.c.h; path = TUILabel.h; sourceTree = "<group>"; };
		5ED566B7139DC35100031CDF /* TUILabel.m */ = {isa = PBXFileReference; fileEncoding = 4; lastKnownFileType = sourcecode.c.objc; path = TUILabel.m; sourceTree = "<group>"; };
		5ED566BE139DC35100031CDF /* TUINSView+Hyperfocus.h */ = {isa = PBXFileReference; fileEncoding = 4; lastKnownFileType = sourcecode.c.h; path = "TUINSView+Hyperfocus.h"; sourceTree = "<group>"; };
		5ED566BF139DC35100031CDF /* TUINSView+Hyperfocus.m */ = {isa = PBXFileReference; fileEncoding = 4; lastKnownFileType = sourcecode.c.objc; path = "TUINSView+Hyperfocus.m"; sourceTree = "<group>"; };
		5ED566C0139DC35100031CDF /* TUINSView+NSTextInputClient.m */ = {isa = PBXFileReference; fileEncoding = 4; lastKnownFileType = sourcecode.c.objc; path = "TUINSView+NSTextInputClient.m"; sourceTree = "<group>"; };
		5ED566C1139DC35100031CDF /* TUINSView.h */ = {isa = PBXFileReference; fileEncoding = 4; lastKnownFileType = sourcecode.c.h; path = TUINSView.h; sourceTree = "<group>"; };
		5ED566C2139DC35100031CDF /* TUINSView.m */ = {isa = PBXFileReference; fileEncoding = 4; lastKnownFileType = sourcecode.c.objc; path = TUINSView.m; sourceTree = "<group>"; };
		5ED566C3139DC35100031CDF /* TUINSWindow.h */ = {isa = PBXFileReference; fileEncoding = 4; lastKnownFileType = sourcecode.c.h; path = TUINSWindow.h; sourceTree = "<group>"; };
		5ED566C4139DC35100031CDF /* TUINSWindow.m */ = {isa = PBXFileReference; fileEncoding = 4; lastKnownFileType = sourcecode.c.objc; lineEnding = 0; path = TUINSWindow.m; sourceTree = "<group>"; xcLanguageSpecificationIdentifier = xcode.lang.objc; };
		5ED566C5139DC35100031CDF /* TUIResponder.h */ = {isa = PBXFileReference; fileEncoding = 4; lastKnownFileType = sourcecode.c.h; lineEnding = 0; path = TUIResponder.h; sourceTree = "<group>"; xcLanguageSpecificationIdentifier = xcode.lang.objcpp; };
		5ED566C6139DC35100031CDF /* TUIResponder.m */ = {isa = PBXFileReference; fileEncoding = 4; lastKnownFileType = sourcecode.c.objc; path = TUIResponder.m; sourceTree = "<group>"; };
		5ED566C7139DC35100031CDF /* TUIScrollKnob.h */ = {isa = PBXFileReference; fileEncoding = 4; lastKnownFileType = sourcecode.c.h; path = TUIScrollKnob.h; sourceTree = "<group>"; };
		5ED566C8139DC35100031CDF /* TUIScrollKnob.m */ = {isa = PBXFileReference; fileEncoding = 4; lastKnownFileType = sourcecode.c.objc; path = TUIScrollKnob.m; sourceTree = "<group>"; };
		5ED566C9139DC35100031CDF /* TUIScrollView.h */ = {isa = PBXFileReference; fileEncoding = 4; lastKnownFileType = sourcecode.c.h; path = TUIScrollView.h; sourceTree = "<group>"; };
		5ED566CA139DC35100031CDF /* TUIScrollView.m */ = {isa = PBXFileReference; fileEncoding = 4; lastKnownFileType = sourcecode.c.objc; path = TUIScrollView.m; sourceTree = "<group>"; };
		5ED566CB139DC35100031CDF /* TUIStringDrawing.h */ = {isa = PBXFileReference; fileEncoding = 4; lastKnownFileType = sourcecode.c.h; path = TUIStringDrawing.h; sourceTree = "<group>"; };
		5ED566CC139DC35100031CDF /* TUIStringDrawing.m */ = {isa = PBXFileReference; fileEncoding = 4; lastKnownFileType = sourcecode.c.objc; path = TUIStringDrawing.m; sourceTree = "<group>"; };
		5ED566CF139DC35100031CDF /* TUITableView+Additions.h */ = {isa = PBXFileReference; fileEncoding = 4; lastKnownFileType = sourcecode.c.h; path = "TUITableView+Additions.h"; sourceTree = "<group>"; };
		5ED566D0139DC35100031CDF /* TUITableView+Additions.m */ = {isa = PBXFileReference; fileEncoding = 4; lastKnownFileType = sourcecode.c.objc; path = "TUITableView+Additions.m"; sourceTree = "<group>"; };
		5ED566D1139DC35100031CDF /* TUITableView+Derepeater.h */ = {isa = PBXFileReference; fileEncoding = 4; lastKnownFileType = sourcecode.c.h; path = "TUITableView+Derepeater.h"; sourceTree = "<group>"; };
		5ED566D2139DC35100031CDF /* TUITableView+Derepeater.m */ = {isa = PBXFileReference; fileEncoding = 4; lastKnownFileType = sourcecode.c.objc; path = "TUITableView+Derepeater.m"; sourceTree = "<group>"; };
		5ED566D3139DC35100031CDF /* TUITableView.h */ = {isa = PBXFileReference; fileEncoding = 4; lastKnownFileType = sourcecode.c.h; path = TUITableView.h; sourceTree = "<group>"; };
		5ED566D4139DC35100031CDF /* TUITableView.m */ = {isa = PBXFileReference; fileEncoding = 4; lastKnownFileType = sourcecode.c.objc; path = TUITableView.m; sourceTree = "<group>"; };
		5ED566D5139DC35100031CDF /* TUITableViewCell.h */ = {isa = PBXFileReference; fileEncoding = 4; lastKnownFileType = sourcecode.c.h; path = TUITableViewCell.h; sourceTree = "<group>"; };
		5ED566D6139DC35100031CDF /* TUITableViewCell.m */ = {isa = PBXFileReference; fileEncoding = 4; lastKnownFileType = sourcecode.c.objc; path = TUITableViewCell.m; sourceTree = "<group>"; };
		5ED566DB139DC35100031CDF /* TUITextEditor.h */ = {isa = PBXFileReference; fileEncoding = 4; lastKnownFileType = sourcecode.c.h; path = TUITextEditor.h; sourceTree = "<group>"; };
		5ED566DC139DC35100031CDF /* TUITextEditor.m */ = {isa = PBXFileReference; fileEncoding = 4; lastKnownFileType = sourcecode.c.objc; path = TUITextEditor.m; sourceTree = "<group>"; };
		5ED566DD139DC35100031CDF /* TUITextField.h */ = {isa = PBXFileReference; fileEncoding = 4; lastKnownFileType = sourcecode.c.h; path = TUITextField.h; sourceTree = "<group>"; };
		5ED566DE139DC35100031CDF /* TUITextField.m */ = {isa = PBXFileReference; fileEncoding = 4; lastKnownFileType = sourcecode.c.objc; path = TUITextField.m; sourceTree = "<group>"; };
		5ED566DF139DC35100031CDF /* TUITextRenderer+Event.h */ = {isa = PBXFileReference; fileEncoding = 4; lastKnownFileType = sourcecode.c.h; path = "TUITextRenderer+Event.h"; sourceTree = "<group>"; };
		5ED566E0139DC35100031CDF /* TUITextRenderer+Event.m */ = {isa = PBXFileReference; fileEncoding = 4; lastKnownFileType = sourcecode.c.objc; path = "TUITextRenderer+Event.m"; sourceTree = "<group>"; };
		5ED566E1139DC35100031CDF /* TUITextRenderer+KeyBindings.m */ = {isa = PBXFileReference; fileEncoding = 4; lastKnownFileType = sourcecode.c.objc; path = "TUITextRenderer+KeyBindings.m"; sourceTree = "<group>"; };
		5ED566E2139DC35100031CDF /* TUITextRenderer.h */ = {isa = PBXFileReference; fileEncoding = 4; lastKnownFileType = sourcecode.c.h; path = TUITextRenderer.h; sourceTree = "<group>"; };
		5ED566E3139DC35100031CDF /* TUITextRenderer.m */ = {isa = PBXFileReference; fileEncoding = 4; lastKnownFileType = sourcecode.c.objc; path = TUITextRenderer.m; sourceTree = "<group>"; };
		5ED566E4139DC35100031CDF /* TUITextView.h */ = {isa = PBXFileReference; fileEncoding = 4; lastKnownFileType = sourcecode.c.h; path = TUITextView.h; sourceTree = "<group>"; };
		5ED566E5139DC35100031CDF /* TUITextView.m */ = {isa = PBXFileReference; fileEncoding = 4; lastKnownFileType = sourcecode.c.objc; path = TUITextView.m; sourceTree = "<group>"; };
		5ED566E6139DC35100031CDF /* TUITooltipWindow.h */ = {isa = PBXFileReference; fileEncoding = 4; lastKnownFileType = sourcecode.c.h; path = TUITooltipWindow.h; sourceTree = "<group>"; };
		5ED566E7139DC35100031CDF /* TUITooltipWindow.m */ = {isa = PBXFileReference; fileEncoding = 4; lastKnownFileType = sourcecode.c.objc; path = TUITooltipWindow.m; sourceTree = "<group>"; };
		5ED566E8139DC35100031CDF /* TUIView+Animation.m */ = {isa = PBXFileReference; fileEncoding = 4; lastKnownFileType = sourcecode.c.objc; path = "TUIView+Animation.m"; sourceTree = "<group>"; };
		5ED566E9139DC35100031CDF /* TUIView+Event.h */ = {isa = PBXFileReference; fileEncoding = 4; lastKnownFileType = sourcecode.c.h; path = "TUIView+Event.h"; sourceTree = "<group>"; };
		5ED566EA139DC35100031CDF /* TUIView+Event.m */ = {isa = PBXFileReference; fileEncoding = 4; lastKnownFileType = sourcecode.c.objc; path = "TUIView+Event.m"; sourceTree = "<group>"; };
		5ED566EB139DC35100031CDF /* TUIView+NSTextInputClient.h */ = {isa = PBXFileReference; fileEncoding = 4; lastKnownFileType = sourcecode.c.h; path = "TUIView+NSTextInputClient.h"; sourceTree = "<group>"; };
		5ED566EC139DC35100031CDF /* TUIView+NSTextInputClient.m */ = {isa = PBXFileReference; fileEncoding = 4; lastKnownFileType = sourcecode.c.objc; path = "TUIView+NSTextInputClient.m"; sourceTree = "<group>"; };
		5ED566ED139DC35100031CDF /* TUIView+PasteboardDragging.h */ = {isa = PBXFileReference; fileEncoding = 4; lastKnownFileType = sourcecode.c.h; path = "TUIView+PasteboardDragging.h"; sourceTree = "<group>"; };
		5ED566EE139DC35100031CDF /* TUIView+PasteboardDragging.m */ = {isa = PBXFileReference; fileEncoding = 4; lastKnownFileType = sourcecode.c.objc; path = "TUIView+PasteboardDragging.m"; sourceTree = "<group>"; };
		5ED566EF139DC35100031CDF /* TUIView+Private.h */ = {isa = PBXFileReference; fileEncoding = 4; lastKnownFileType = sourcecode.c.h; path = "TUIView+Private.h"; sourceTree = "<group>"; };
		5ED566F0139DC35100031CDF /* TUIView+Private.m */ = {isa = PBXFileReference; fileEncoding = 4; lastKnownFileType = sourcecode.c.objc; path = "TUIView+Private.m"; sourceTree = "<group>"; };
		5ED566F1139DC35100031CDF /* TUIView.h */ = {isa = PBXFileReference; fileEncoding = 4; lastKnownFileType = sourcecode.c.h; path = TUIView.h; sourceTree = "<group>"; };
		5ED566F2139DC35100031CDF /* TUIView.m */ = {isa = PBXFileReference; fileEncoding = 4; lastKnownFileType = sourcecode.c.objc; path = TUIView.m; sourceTree = "<group>"; };
		5ED566F3139DC35100031CDF /* TUIViewController.h */ = {isa = PBXFileReference; fileEncoding = 4; lastKnownFileType = sourcecode.c.h; path = TUIViewController.h; sourceTree = "<group>"; };
		5ED566F4139DC35100031CDF /* TUIViewController.m */ = {isa = PBXFileReference; fileEncoding = 4; lastKnownFileType = sourcecode.c.objc; path = TUIViewController.m; sourceTree = "<group>"; };
		5ED566F5139DC35100031CDF /* TUIViewNSViewContainer.h */ = {isa = PBXFileReference; fileEncoding = 4; lastKnownFileType = sourcecode.c.h; path = TUIViewNSViewContainer.h; sourceTree = "<group>"; };
		5ED56731139DC35800031CDF /* CoreText+Additions.h */ = {isa = PBXFileReference; fileEncoding = 4; lastKnownFileType = sourcecode.c.h; name = "CoreText+Additions.h"; path = "../Support/CoreText+Additions.h"; sourceTree = "<group>"; };
		5ED56732139DC35800031CDF /* CoreText+Additions.m */ = {isa = PBXFileReference; fileEncoding = 4; lastKnownFileType = sourcecode.c.objc; name = "CoreText+Additions.m"; path = "../Support/CoreText+Additions.m"; sourceTree = "<group>"; };
		D3502AAC13EA0FE4007C5CA7 /* TUITableView+Cell.h */ = {isa = PBXFileReference; fileEncoding = 4; lastKnownFileType = sourcecode.c.h; path = "TUITableView+Cell.h"; sourceTree = "<group>"; };
		D3502AAD13EA0FE4007C5CA7 /* TUITableView+Cell.m */ = {isa = PBXFileReference; fileEncoding = 4; lastKnownFileType = sourcecode.c.objc; path = "TUITableView+Cell.m"; sourceTree = "<group>"; };
		D3CE671113C6646B00D47B2D /* ExampleSectionHeaderView.h */ = {isa = PBXFileReference; fileEncoding = 4; lastKnownFileType = sourcecode.c.h; path = ExampleSectionHeaderView.h; sourceTree = "<group>"; };
		D3CE671213C6646B00D47B2D /* ExampleSectionHeaderView.m */ = {isa = PBXFileReference; fileEncoding = 4; lastKnownFileType = sourcecode.c.objc; path = ExampleSectionHeaderView.m; sourceTree = "<group>"; };
/* End PBXFileReference section */

/* Begin PBXFrameworksBuildPhase section */
		5ED56670139DC30300031CDF /* Frameworks */ = {
			isa = PBXFrameworksBuildPhase;
			buildActionMask = 2147483647;
			files = (
				5C782FD713A556A900CF69EF /* QuartzCore.framework in Frameworks */,
				5C782FD013A54FFF00CF69EF /* ApplicationServices.framework in Frameworks */,
				5ED56678139DC30300031CDF /* Cocoa.framework in Frameworks */,
			);
			runOnlyForDeploymentPostprocessing = 0;
		};
/* End PBXFrameworksBuildPhase section */

/* Begin PBXGroup section */
		5C90DB9A13A6D52000ECDD14 /* Extras */ = {
			isa = PBXGroup;
			children = (
				5C78300313A5776D00CF69EF /* TUICGAdditions.h */,
				5C78300413A5778500CF69EF /* TUICGAdditions.m */,
				5ED56731139DC35800031CDF /* CoreText+Additions.h */,
				5ED56732139DC35800031CDF /* CoreText+Additions.m */,
				5C782FA313A541EB00CF69EF /* ABActiveRange.h */,
				5C782FA413A541EC00CF69EF /* ABActiveRange.m */,
			);
			name = Extras;
			sourceTree = "<group>";
		};
		5ED56668139DC30300031CDF = {
			isa = PBXGroup;
			children = (
				5ED5667D139DC30300031CDF /* ConcordeExample */,
				5ED56676139DC30300031CDF /* Frameworks */,
				5ED56674139DC30300031CDF /* Products */,
			);
			sourceTree = "<group>";
		};
		5ED56674139DC30300031CDF /* Products */ = {
			isa = PBXGroup;
			children = (
				5ED56673139DC30300031CDF /* Example.app */,
			);
			name = Products;
			sourceTree = "<group>";
		};
		5ED56676139DC30300031CDF /* Frameworks */ = {
			isa = PBXGroup;
			children = (
				5C782FD613A556A800CF69EF /* QuartzCore.framework */,
				5C782FCF13A54FFD00CF69EF /* ApplicationServices.framework */,
				5ED56677139DC30300031CDF /* Cocoa.framework */,
				5ED56679139DC30300031CDF /* Other Frameworks */,
			);
			name = Frameworks;
			sourceTree = "<group>";
		};
		5ED56679139DC30300031CDF /* Other Frameworks */ = {
			isa = PBXGroup;
			children = (
				5ED5667A139DC30300031CDF /* AppKit.framework */,
				5ED5667B139DC30300031CDF /* CoreData.framework */,
				5ED5667C139DC30300031CDF /* Foundation.framework */,
			);
			name = "Other Frameworks";
			sourceTree = "<group>";
		};
		5ED5667D139DC30300031CDF /* ConcordeExample */ = {
			isa = PBXGroup;
			children = (
				5ED56695139DC35100031CDF /* TUIKit */,
				5ED56689139DC30300031CDF /* ExampleAppDelegate.h */,
				5ED5668A139DC30300031CDF /* ExampleAppDelegate.m */,
				5C55D83213A667A0000ED768 /* ExampleView.h */,
				5C55D83313A667A0000ED768 /* ExampleView.m */,
				5C90DB9B13A7C08D00ECDD14 /* ExampleTabBar.h */,
				5C90DB9C13A7C08D00ECDD14 /* ExampleTabBar.m */,
				5C55D83513A66BD5000ED768 /* ExampleTableViewCell.h */,
				5C55D83613A66BD5000ED768 /* ExampleTableViewCell.m */,
				D3CE671113C6646B00D47B2D /* ExampleSectionHeaderView.h */,
				D3CE671213C6646B00D47B2D /* ExampleSectionHeaderView.m */,
				5ED5668C139DC30300031CDF /* MainMenu.xib */,
				5ED5667E139DC30300031CDF /* Supporting Files */,
			);
			path = ConcordeExample;
			sourceTree = "<group>";
		};
		5ED5667E139DC30300031CDF /* Supporting Files */ = {
			isa = PBXGroup;
			children = (
				5C57CF3C13A7E7C00032AC1F /* clock.png */,
				5ED5667F139DC30300031CDF /* Example-Info.plist */,
				5ED56680139DC30300031CDF /* InfoPlist.strings */,
				5ED56683139DC30300031CDF /* Example-Prefix.pch */,
				5ED56684139DC30300031CDF /* main.m */,
				5ED56686139DC30300031CDF /* Credits.rtf */,
			);
			name = "Supporting Files";
			sourceTree = "<group>";
		};
		5ED56695139DC35100031CDF /* TUIKit */ = {
			isa = PBXGroup;
			children = (
				5ED566B4139DC35100031CDF /* TUIKit.h */,
				5ED566B5139DC35100031CDF /* TUIKit.m */,
				5ED566F1139DC35100031CDF /* TUIView.h */,
				5ED566F2139DC35100031CDF /* TUIView.m */,
				5ED566E8139DC35100031CDF /* TUIView+Animation.m */,
				5ED566E9139DC35100031CDF /* TUIView+Event.h */,
				5ED566EA139DC35100031CDF /* TUIView+Event.m */,
				5ED566EB139DC35100031CDF /* TUIView+NSTextInputClient.h */,
				5ED566EC139DC35100031CDF /* TUIView+NSTextInputClient.m */,
				5ED566ED139DC35100031CDF /* TUIView+PasteboardDragging.h */,
				5ED566EE139DC35100031CDF /* TUIView+PasteboardDragging.m */,
				5ED566EF139DC35100031CDF /* TUIView+Private.h */,
				5ED566F0139DC35100031CDF /* TUIView+Private.m */,
				5ED566F3139DC35100031CDF /* TUIViewController.h */,
				5ED566F4139DC35100031CDF /* TUIViewController.m */,
				5ED566C1139DC35100031CDF /* TUINSView.h */,
				5ED566C2139DC35100031CDF /* TUINSView.m */,
				5ED566C3139DC35100031CDF /* TUINSWindow.h */,
				5ED566C4139DC35100031CDF /* TUINSWindow.m */,
				5ED566B0139DC35100031CDF /* TUIImage.h */,
				5ED566B1139DC35100031CDF /* TUIImage.m */,
				5ED566AA139DC35100031CDF /* TUIFont.h */,
				5ED566AB139DC35100031CDF /* TUIFont.m */,
				5ED566A3139DC35100031CDF /* TUIColor.h */,
				5ED566A4139DC35100031CDF /* TUIColor.m */,
				5ED566C9139DC35100031CDF /* TUIScrollView.h */,
				5ED566CA139DC35100031CDF /* TUIScrollView.m */,
				5ED566C7139DC35100031CDF /* TUIScrollKnob.h */,
				5ED566C8139DC35100031CDF /* TUIScrollKnob.m */,
				5ED5669A139DC35100031CDF /* TUIAttributedString.h */,
				5ED5669B139DC35100031CDF /* TUIAttributedString.m */,
				5ED566A6139DC35100031CDF /* TUIControl.h */,
				5ED566A7139DC35100031CDF /* TUIControl.m */,
				5ED566DB139DC35100031CDF /* TUITextEditor.h */,
				5ED566DC139DC35100031CDF /* TUITextEditor.m */,
				5ED566DD139DC35100031CDF /* TUITextField.h */,
				5ED566DE139DC35100031CDF /* TUITextField.m */,
				5ED566BE139DC35100031CDF /* TUINSView+Hyperfocus.h */,
				5ED566BF139DC35100031CDF /* TUINSView+Hyperfocus.m */,
				5ED566C0139DC35100031CDF /* TUINSView+NSTextInputClient.m */,
				5ED566C5139DC35100031CDF /* TUIResponder.h */,
				5ED566C6139DC35100031CDF /* TUIResponder.m */,
				5ED566CB139DC35100031CDF /* TUIStringDrawing.h */,
				5ED566CC139DC35100031CDF /* TUIStringDrawing.m */,
				5ED566D3139DC35100031CDF /* TUITableView.h */,
				5ED566D4139DC35100031CDF /* TUITableView.m */,
				5ED566CF139DC35100031CDF /* TUITableView+Additions.h */,
				5ED566D0139DC35100031CDF /* TUITableView+Additions.m */,
				5ED566D1139DC35100031CDF /* TUITableView+Derepeater.h */,
				5ED566D2139DC35100031CDF /* TUITableView+Derepeater.m */,
				D3502AAC13EA0FE4007C5CA7 /* TUITableView+Cell.h */,
				D3502AAD13EA0FE4007C5CA7 /* TUITableView+Cell.m */,
				5ED566D5139DC35100031CDF /* TUITableViewCell.h */,
				5ED566D6139DC35100031CDF /* TUITableViewCell.m */,
				5ED56698139DC35100031CDF /* TUIActivityIndicatorView.h */,
				5ED56699139DC35100031CDF /* TUIActivityIndicatorView.m */,
				5ED56696139DC35100031CDF /* TUIAccessibility.h */,
				5ED56697139DC35100031CDF /* TUIAccessibility.m */,
				5ED566A5139DC35100031CDF /* TUIControl+TargetAction.m */,
				5ED566AC139DC35100031CDF /* TUIGeometry.h */,
				5ED566AD139DC35100031CDF /* TUIGeometry.m */,
				5ED566AE139DC35100031CDF /* TUIImage+Drawing.h */,
				5ED566AF139DC35100031CDF /* TUIImage+Drawing.m */,
				5ED566A8139DC35100031CDF /* TUIFastIndexPath.h */,
				5ED566A9139DC35100031CDF /* TUIFastIndexPath.m */,
				5ED566B2139DC35100031CDF /* TUIImageView.h */,
				5ED566B3139DC35100031CDF /* TUIImageView.m */,
				5ED566E4139DC35100031CDF /* TUITextView.h */,
				5ED566E5139DC35100031CDF /* TUITextView.m */,
				5ED566E2139DC35100031CDF /* TUITextRenderer.h */,
				5ED566E3139DC35100031CDF /* TUITextRenderer.m */,
				5ED06F2A13F4C98800B34CAE /* TUITextViewEditor.h */,
				5ED06F2B13F4C98800B34CAE /* TUITextViewEditor.m */,
				5ED566DF139DC35100031CDF /* TUITextRenderer+Event.h */,
				5ED566E0139DC35100031CDF /* TUITextRenderer+Event.m */,
				5ED566E1139DC35100031CDF /* TUITextRenderer+KeyBindings.m */,
				5ED566E6139DC35100031CDF /* TUITooltipWindow.h */,
				5ED566E7139DC35100031CDF /* TUITooltipWindow.m */,
				5ED566B6139DC35100031CDF /* TUILabel.h */,
				5ED566B7139DC35100031CDF /* TUILabel.m */,
				5ED566A1139DC35100031CDF /* TUIButton.h */,
				5ED566A2139DC35100031CDF /* TUIButton.m */,
				5ED566A0139DC35100031CDF /* TUIButton+Content.m */,
				5ED566F5139DC35100031CDF /* TUIViewNSViewContainer.h */,
				5C55D83013A663E2000ED768 /* TUIViewNSViewContainer.m */,
				5C90DB9A13A6D52000ECDD14 /* Extras */,
			);
			name = TUIKit;
			path = ../../lib/UIKit;
			sourceTree = "<group>";
		};
/* End PBXGroup section */

/* Begin PBXNativeTarget section */
		5ED56672139DC30300031CDF /* Example */ = {
			isa = PBXNativeTarget;
			buildConfigurationList = 5ED56691139DC30300031CDF /* Build configuration list for PBXNativeTarget "Example" */;
			buildPhases = (
				5ED5666F139DC30300031CDF /* Sources */,
				5ED56670139DC30300031CDF /* Frameworks */,
				5ED56671139DC30300031CDF /* Resources */,
			);
			buildRules = (
			);
			dependencies = (
			);
			name = Example;
			productName = ConcordeExample;
			productReference = 5ED56673139DC30300031CDF /* Example.app */;
			productType = "com.apple.product-type.application";
		};
/* End PBXNativeTarget section */

/* Begin PBXProject section */
		5ED5666A139DC30300031CDF /* Project object */ = {
			isa = PBXProject;
			buildConfigurationList = 5ED5666D139DC30300031CDF /* Build configuration list for PBXProject "Example" */;
			compatibilityVersion = "Xcode 3.2";
			developmentRegion = English;
			hasScannedForEncodings = 0;
			knownRegions = (
				en,
			);
			mainGroup = 5ED56668139DC30300031CDF;
			productRefGroup = 5ED56674139DC30300031CDF /* Products */;
			projectDirPath = "";
			projectRoot = "";
			targets = (
				5ED56672139DC30300031CDF /* Example */,
			);
		};
/* End PBXProject section */

/* Begin PBXResourcesBuildPhase section */
		5ED56671139DC30300031CDF /* Resources */ = {
			isa = PBXResourcesBuildPhase;
			buildActionMask = 2147483647;
			files = (
				5ED56682139DC30300031CDF /* InfoPlist.strings in Resources */,
				5ED56688139DC30300031CDF /* Credits.rtf in Resources */,
				5ED5668E139DC30300031CDF /* MainMenu.xib in Resources */,
				5C57CF3D13A7E7C00032AC1F /* clock.png in Resources */,
			);
			runOnlyForDeploymentPostprocessing = 0;
		};
/* End PBXResourcesBuildPhase section */

/* Begin PBXSourcesBuildPhase section */
		5ED5666F139DC30300031CDF /* Sources */ = {
			isa = PBXSourcesBuildPhase;
			buildActionMask = 2147483647;
			files = (
				5ED56685139DC30300031CDF /* main.m in Sources */,
				5ED5668B139DC30300031CDF /* ExampleAppDelegate.m in Sources */,
				5ED566F7139DC35100031CDF /* TUIAccessibility.m in Sources */,
				5ED566F8139DC35100031CDF /* TUIActivityIndicatorView.m in Sources */,
				5ED566F9139DC35100031CDF /* TUIAttributedString.m in Sources */,
				5ED566FC139DC35100031CDF /* TUIButton+Content.m in Sources */,
				5ED566FD139DC35100031CDF /* TUIButton.m in Sources */,
				5ED566FE139DC35100031CDF /* TUIColor.m in Sources */,
				5ED566FF139DC35100031CDF /* TUIControl+TargetAction.m in Sources */,
				5ED56700139DC35100031CDF /* TUIControl.m in Sources */,
				5ED56701139DC35100031CDF /* TUIFastIndexPath.m in Sources */,
				5ED56702139DC35100031CDF /* TUIFont.m in Sources */,
				5ED56703139DC35100031CDF /* TUIGeometry.m in Sources */,
				5ED56704139DC35100031CDF /* TUIImage+Drawing.m in Sources */,
				5ED56705139DC35100031CDF /* TUIImage.m in Sources */,
				5ED56706139DC35100031CDF /* TUIImageView.m in Sources */,
				5ED56707139DC35100031CDF /* TUIKit.m in Sources */,
				5ED56708139DC35100031CDF /* TUILabel.m in Sources */,
				5ED5670C139DC35100031CDF /* TUINSView+Hyperfocus.m in Sources */,
				5ED5670D139DC35100031CDF /* TUINSView+NSTextInputClient.m in Sources */,
				5ED5670E139DC35100031CDF /* TUINSView.m in Sources */,
				5ED5670F139DC35100031CDF /* TUINSWindow.m in Sources */,
				5ED56710139DC35100031CDF /* TUIResponder.m in Sources */,
				5ED56711139DC35100031CDF /* TUIScrollKnob.m in Sources */,
				5ED56712139DC35100031CDF /* TUIScrollView.m in Sources */,
				5ED56713139DC35100031CDF /* TUIStringDrawing.m in Sources */,
				5ED56715139DC35100031CDF /* TUITableView+Additions.m in Sources */,
				5ED56716139DC35100031CDF /* TUITableView+Derepeater.m in Sources */,
				5ED56717139DC35100031CDF /* TUITableView.m in Sources */,
				5ED56718139DC35100031CDF /* TUITableViewCell.m in Sources */,
				5ED5671B139DC35100031CDF /* TUITextEditor.m in Sources */,
				5ED5671C139DC35100031CDF /* TUITextField.m in Sources */,
				5ED5671D139DC35100031CDF /* TUITextRenderer+Event.m in Sources */,
				5ED5671E139DC35100031CDF /* TUITextRenderer+KeyBindings.m in Sources */,
				5ED5671F139DC35100031CDF /* TUITextRenderer.m in Sources */,
				5ED56720139DC35100031CDF /* TUITextView.m in Sources */,
				5ED56721139DC35100031CDF /* TUITooltipWindow.m in Sources */,
				5ED56722139DC35100031CDF /* TUIView+Animation.m in Sources */,
				5ED56723139DC35100031CDF /* TUIView+Event.m in Sources */,
				5ED56724139DC35100031CDF /* TUIView+NSTextInputClient.m in Sources */,
				5ED56725139DC35100031CDF /* TUIView+PasteboardDragging.m in Sources */,
				5ED56726139DC35100031CDF /* TUIView+Private.m in Sources */,
				5ED56727139DC35100031CDF /* TUIView.m in Sources */,
				5ED56728139DC35100031CDF /* TUIViewController.m in Sources */,
				5ED56736139DC35800031CDF /* CoreText+Additions.m in Sources */,
				5C782FA513A541EC00CF69EF /* ABActiveRange.m in Sources */,
				5C78300513A577B100CF69EF /* TUICGAdditions.m in Sources */,
				5C55D83113A663E2000ED768 /* TUIViewNSViewContainer.m in Sources */,
				5C55D83413A667A0000ED768 /* ExampleView.m in Sources */,
				5C55D83713A66BD5000ED768 /* ExampleTableViewCell.m in Sources */,
				5C90DB9D13A7C08E00ECDD14 /* ExampleTabBar.m in Sources */,
				D3CE671313C6646B00D47B2D /* ExampleSectionHeaderView.m in Sources */,
				D3502AAE13EA0FE4007C5CA7 /* TUITableView+Cell.m in Sources */,
<<<<<<< HEAD
=======
				5ED06F2C13F4C98800B34CAE /* TUITextViewEditor.m in Sources */,
>>>>>>> e99ab844
			);
			runOnlyForDeploymentPostprocessing = 0;
		};
/* End PBXSourcesBuildPhase section */

/* Begin PBXVariantGroup section */
		5ED56680139DC30300031CDF /* InfoPlist.strings */ = {
			isa = PBXVariantGroup;
			children = (
				5ED56681139DC30300031CDF /* en */,
			);
			name = InfoPlist.strings;
			sourceTree = "<group>";
		};
		5ED56686139DC30300031CDF /* Credits.rtf */ = {
			isa = PBXVariantGroup;
			children = (
				5ED56687139DC30300031CDF /* en */,
			);
			name = Credits.rtf;
			sourceTree = "<group>";
		};
		5ED5668C139DC30300031CDF /* MainMenu.xib */ = {
			isa = PBXVariantGroup;
			children = (
				5ED5668D139DC30300031CDF /* en */,
			);
			name = MainMenu.xib;
			sourceTree = "<group>";
		};
/* End PBXVariantGroup section */

/* Begin XCBuildConfiguration section */
		5ED5668F139DC30300031CDF /* Debug */ = {
			isa = XCBuildConfiguration;
			buildSettings = {
				ARCHS = "$(ARCHS_STANDARD_32_64_BIT)";
				GCC_C_LANGUAGE_STANDARD = gnu99;
				GCC_OPTIMIZATION_LEVEL = 0;
				GCC_PREPROCESSOR_DEFINITIONS = NS_BUILD_32_LIKE_64;
				GCC_SYMBOLS_PRIVATE_EXTERN = NO;
				GCC_VERSION = com.apple.compilers.llvm.clang.1_0;
				GCC_WARN_64_TO_32_BIT_CONVERSION = YES;
				GCC_WARN_ABOUT_RETURN_TYPE = YES;
				GCC_WARN_UNUSED_VARIABLE = YES;
				MACOSX_DEPLOYMENT_TARGET = 10.6;
				ONLY_ACTIVE_ARCH = YES;
				SDKROOT = macosx;
			};
			name = Debug;
		};
		5ED56690139DC30300031CDF /* Release */ = {
			isa = XCBuildConfiguration;
			buildSettings = {
				ARCHS = "$(ARCHS_STANDARD_32_64_BIT)";
				GCC_C_LANGUAGE_STANDARD = gnu99;
				GCC_PREPROCESSOR_DEFINITIONS = NS_BUILD_32_LIKE_64;
				GCC_VERSION = com.apple.compilers.llvm.clang.1_0;
				GCC_WARN_64_TO_32_BIT_CONVERSION = YES;
				GCC_WARN_ABOUT_RETURN_TYPE = YES;
				GCC_WARN_UNUSED_VARIABLE = YES;
				MACOSX_DEPLOYMENT_TARGET = 10.6;
				SDKROOT = macosx;
			};
			name = Release;
		};
		5ED56692139DC30300031CDF /* Debug */ = {
			isa = XCBuildConfiguration;
			buildSettings = {
				ALWAYS_SEARCH_USER_PATHS = NO;
				COPY_PHASE_STRIP = NO;
				GCC_DYNAMIC_NO_PIC = NO;
				GCC_ENABLE_OBJC_EXCEPTIONS = YES;
				GCC_PRECOMPILE_PREFIX_HEADER = YES;
				GCC_PREFIX_HEADER = "ConcordeExample/Example-Prefix.pch";
				INFOPLIST_FILE = "ConcordeExample/Example-Info.plist";
				PRODUCT_NAME = Example;
				WRAPPER_EXTENSION = app;
			};
			name = Debug;
		};
		5ED56693139DC30300031CDF /* Release */ = {
			isa = XCBuildConfiguration;
			buildSettings = {
				ALWAYS_SEARCH_USER_PATHS = NO;
				COPY_PHASE_STRIP = YES;
				DEBUG_INFORMATION_FORMAT = "dwarf-with-dsym";
				GCC_ENABLE_OBJC_EXCEPTIONS = YES;
				GCC_PRECOMPILE_PREFIX_HEADER = YES;
				GCC_PREFIX_HEADER = "ConcordeExample/Example-Prefix.pch";
				INFOPLIST_FILE = "ConcordeExample/Example-Info.plist";
				PRODUCT_NAME = Example;
				WRAPPER_EXTENSION = app;
			};
			name = Release;
		};
/* End XCBuildConfiguration section */

/* Begin XCConfigurationList section */
		5ED5666D139DC30300031CDF /* Build configuration list for PBXProject "Example" */ = {
			isa = XCConfigurationList;
			buildConfigurations = (
				5ED5668F139DC30300031CDF /* Debug */,
				5ED56690139DC30300031CDF /* Release */,
			);
			defaultConfigurationIsVisible = 0;
			defaultConfigurationName = Release;
		};
		5ED56691139DC30300031CDF /* Build configuration list for PBXNativeTarget "Example" */ = {
			isa = XCConfigurationList;
			buildConfigurations = (
				5ED56692139DC30300031CDF /* Debug */,
				5ED56693139DC30300031CDF /* Release */,
			);
			defaultConfigurationIsVisible = 0;
			defaultConfigurationName = Release;
		};
/* End XCConfigurationList section */
	};
	rootObject = 5ED5666A139DC30300031CDF /* Project object */;
}<|MERGE_RESOLUTION|>--- conflicted
+++ resolved
@@ -494,10 +494,7 @@
 				5C90DB9D13A7C08E00ECDD14 /* ExampleTabBar.m in Sources */,
 				D3CE671313C6646B00D47B2D /* ExampleSectionHeaderView.m in Sources */,
 				D3502AAE13EA0FE4007C5CA7 /* TUITableView+Cell.m in Sources */,
-<<<<<<< HEAD
-=======
 				5ED06F2C13F4C98800B34CAE /* TUITextViewEditor.m in Sources */,
->>>>>>> e99ab844
 			);
 			runOnlyForDeploymentPostprocessing = 0;
 		};

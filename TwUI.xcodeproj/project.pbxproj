--- conflicted
+++ resolved
@@ -1225,7 +1225,6 @@
 		CB5E321913BE7099004B7899 /* Debug */ = {
 			isa = XCBuildConfiguration;
 			buildSettings = {
-<<<<<<< HEAD
 				ALWAYS_SEARCH_USER_PATHS = NO;
 				COPY_PHASE_STRIP = NO;
 				DYLIB_COMPATIBILITY_VERSION = 1;
@@ -1242,10 +1241,6 @@
 					"-framework",
 					AppKit,
 				);
-=======
-				GCC_PREFIX_HEADER = "Resources/TwUI-Prefix.pch";
-				INSTALL_PATH = /usr/local/lib;
->>>>>>> 03c9552d
 				PRODUCT_NAME = libtwui;
 			};
 			name = Debug;
@@ -1253,7 +1248,6 @@
 		CB5E321A13BE7099004B7899 /* Release */ = {
 			isa = XCBuildConfiguration;
 			buildSettings = {
-<<<<<<< HEAD
 				ALWAYS_SEARCH_USER_PATHS = NO;
 				COPY_PHASE_STRIP = YES;
 				DEBUG_INFORMATION_FORMAT = "dwarf-with-dsym";
@@ -1269,10 +1263,6 @@
 					"-framework",
 					AppKit,
 				);
-=======
-				GCC_PREFIX_HEADER = "Resources/TwUI-Prefix.pch";
-				INSTALL_PATH = /usr/local/lib;
->>>>>>> 03c9552d
 				PRODUCT_NAME = libtwui;
 			};
 			name = Release;
